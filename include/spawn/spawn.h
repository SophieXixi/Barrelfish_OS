/**
 * \file
 * \brief create child process library
 */

/*
 * Copyright (c) 2016, ETH Zurich.
 * Copyright (c) 2022, The University of British Columbia.
 * All rights reserved.
 *
 * This file is distributed under the terms in the attached LICENSE file.
 * If you do not find this file, copies can be found by writing to:
 * ETH Zurich D-INFK, Universitaetsstrasse 6, CH-8092 Zurich. Attn: Systems Group.
 */

#ifndef _LIB_SPAWN_H_
#define _LIB_SPAWN_H_ 1

#include <barrelfish_kpi/types.h>
#include <aos/aos_rpc.h>




// forward declarations
struct elfimg;
struct bootinfo;
struct waitset;

/**
 * @brief represents the state of the process
 */
typedef enum spawnstate {
    SPAWN_STATE_UNKNOWN = 0,  ///< unknown state
    SPAWN_STATE_SPAWNING,     ///< process is being constructed
    SPAWN_STATE_READY,        ///< process is ready to run for the first time (hasn't run yet)
    SPAWN_STATE_RUNNING,      ///< process is running
    SPAWN_STATE_SUSPENDED,    ///< process is stopped, but has been running before
    SPAWN_STATE_KILLED,       ///< process has been killed
    SPAWN_STATE_TERMINATED,   ///< process has terminated (exited normally)
    SPAWN_STATE_CLEANUP,      ///< process is being cleaned up
} spawn_state_t;


struct spawninfo {
    /// name of the binary this process runs
    char *binary_name;

    /// the full commandline of this process, including its arguments
    char *cmdline;

    /// PID of this process
    domainid_t pid;

    /// execution state of this process
    spawn_state_t state;

    /// exit code of this process, or zero if it hasn't exited yet
    int exitcode;

    // MAPPING ELF TOOLS
    struct frame_identity child_frame_id;
    lvaddr_t mapped_elf;
    genvaddr_t entry_addr;
    struct mem_region *module;              ///< Program entry point


    // L1 CNODE REPRESENTING CSPACE
    struct capref l1_cap;
    struct cnoderef l1_cnode;
    struct cnoderef l2_cnodes[ROOTCN_SLOTS_USER];
    struct capref selfep_cap;
    struct capref argspage_cap;
    struct capref earlymem_cap;

    // VSPACE STUFF
    struct capref l0pagetable;
    struct capref childl0_pagetable;
    struct paging_state *paging_state;

    // DISPATCHER STUFF:
<<<<<<< HEAD
    dispatcher_handle_t disp;
    struct capref dispframe;
    struct capref dispatcher;
=======
    struct capref dispatcher_frame_cap;
    dispatcher_handle_t dispatcher_handle;
    struct capref dispatcher_cap;
    arch_registers_state_t* area_enabled;
    coreid_t core_id;
>>>>>>> 5adac0c6

    // list of children processes (if this process spawns children)
    struct spawninfo **children;
    size_t num_children;

};


/**
 * @brief constructs a new process by loading the image from the bootinfo struct
 *
 * @param[in] si    spawninfo structure to fill in
 * @param[in] bi    pointer to the bootinfo struct
 * @param[in] name  name of the binary in the bootinfo struct
 * @param[in] pid   the process id (PID) for the new process
 *
 * @return SYS_ERR_OK on success, SPAWN_ERR_* on failure
 *
 * Note, this function prepares a new process for running, but it does not make it
 * runnable. See spawn_start().
 */
errval_t spawn_load_with_bootinfo(struct spawninfo *si, struct bootinfo *bi, const char *name,
                                  domainid_t pid);

/**
 * @brief constructs a new process from the provided image pointer
 *
 * @param[in] si    spawninfo structure to fill in
 * @param[in] img   pointer to the elf image in memory
 * @param[in] argc  number of arguments in argv
 * @param[in] argv  command line arguments
 * @param[in] capc  number of capabilities in the caps array
 * @param[in] caps  array of capabilities to pass to the child
 * @param[in] pid   the process id (PID) for the new process
 *
 * @return SYS_ERR_OK on success, SPAWN_ERR_* on failure
 *
 * Note, this function prepares a new process for running, but it does not make it
 * runnable. See spawn_start().
 */
errval_t spawn_load_with_caps(struct spawninfo *si, struct elfimg *img, int argc,
                              const char *argv[], int capc, struct capref caps[], domainid_t pid);

errval_t allocate_child_frame(void *state, genvaddr_t base, size_t size, uint32_t flags, void **ret);

/**
 * @brief constructs a new process by loading the image from the provided module
 *
 * @param[in] si    spawninfo structure to fill in
 * @param[in] img   pointer to the elf image in memory
 * @param[in] argc  number of arguments in argv
 * @param[in] argv  command line arguments
 * @param[in] pid   the process id (PID) for the new process
 *
 * @return SYS_ERR_OK on success, SPAWN_ERR_* on failure
 *
 * Note, this function prepares a new process for running, but it does not make it
 * runnable. See spawn_start().
 */
static inline errval_t spawn_load_with_args(struct spawninfo *si, struct elfimg *img, int argc,
                                            const char *argv[], domainid_t pid)
{
    return spawn_load_with_caps(si, img, argc, argv, 0, NULL, pid);
}

/**
 * @brief starts the execution of the new process by making it runnable
 *
 * @param[in] si   spawninfo structure of the constructed process
 *
 * @return SYS_ERR_OK on success, SPAWN_ERR_* on failure
 */
errval_t spawn_start(struct spawninfo *si);

/**
 * @brief resumes the execution of a previously stopped process
 *
 * @param[in] si   spawninfo structure of the process
 *
 * @return SYS_ERR_OK on success, SPAWN_ERR_* on failure
 */
errval_t spawn_resume(struct spawninfo *si);

/**
 * @brief stops (suspends) the execution of a running process
 *
 * @param[in] si   spawninfo structure of the process
 *
 * @return SYS_ERR_OK on success, SPAWN_ERR_* on failure
 */
errval_t spawn_suspend(struct spawninfo *si);

/**
 * @brief kills the execution of a running process
 *
 * @param[in] si   spawninfo structure of the process
 *
 * @return SYS_ERR_OK on success, SPAWN_ERR_* on failure
 */
errval_t spawn_kill(struct spawninfo *si);

/**
 * @brief marks the process as having exited
 *
 * @param[in] si        spawninfo structure of the process
 * @param[in] exitcode  exit code of the process
 *
 * @return SYS_ERR_OK on success, SPAWN_ERR_* on failure
 *
 * The process manager should call this function when it receives the exit
 * notification from the child process. The function makes sure that the
 * process is no longer running and can be cleaned up later on.
 */
errval_t spawn_exit(struct spawninfo *si, int exitcode);

/**
 * @brief cleans up the resources of a process
 *
 * @param[in] si   spawninfo structure of the process
 *
 * @return SYS_ERR_OK on success, SPAWN_ERR_* on failure
 *
 * Note: The process has to be stopped before calling this function.
 */
errval_t spawn_cleanup(struct spawninfo *si);

/**
 * @brief initializes the IPC channel for the process
 *
 * @param[in] si       spawninfo structure of the process
 * @param[in] ws       waitset to be used
 * @param[in] handler  message handler for the IPC channel
 *
 * @return SYS_ERR_OK on success, SPAWN_ERR_* on failure
 *
 * Note: this functionality is required for the IPC milestone.
 *
 * Hint: the IPC subsystem should be initialized before the process is being run for
 * the first time.
 */
errval_t spawn_setup_ipc(struct spawninfo *si, struct waitset *ws, aos_recv_handler_fn handler);

/**
 * @brief sets the receive handler function for the message channel
 *
 * @param[in] si       spawninfo structure of the process
 * @param[in] handler  handler function to be set
 *
 * @return SYS_ERR_OK on success, SPAWN_ERR_* on failure
 */
errval_t spawn_set_recv_handler(struct spawninfo *si, aos_recv_handler_fn handler);

#endif /* _LIB_SPAWN_H_ */<|MERGE_RESOLUTION|>--- conflicted
+++ resolved
@@ -63,15 +63,21 @@
     lvaddr_t mapped_elf;
     genvaddr_t entry_addr;
     struct mem_region *module;              ///< Program entry point
+    genvaddr_t entry_addr;
+    struct mem_region *module;              ///< Program entry point
 
 
     // L1 CNODE REPRESENTING CSPACE
+    struct capref l1_cap;
     struct capref l1_cap;
     struct cnoderef l1_cnode;
     struct cnoderef l2_cnodes[ROOTCN_SLOTS_USER];
     struct capref selfep_cap;
     struct capref argspage_cap;
     struct capref earlymem_cap;
+    struct capref selfep_cap;
+    struct capref argspage_cap;
+    struct capref earlymem_cap;
 
     // VSPACE STUFF
     struct capref l0pagetable;
@@ -79,18 +85,11 @@
     struct paging_state *paging_state;
 
     // DISPATCHER STUFF:
-<<<<<<< HEAD
     dispatcher_handle_t disp;
     struct capref dispframe;
     struct capref dispatcher;
-=======
-    struct capref dispatcher_frame_cap;
-    dispatcher_handle_t dispatcher_handle;
-    struct capref dispatcher_cap;
-    arch_registers_state_t* area_enabled;
-    coreid_t core_id;
->>>>>>> 5adac0c6
-
+
+    // list of children processes (if this process spawns children)
     // list of children processes (if this process spawns children)
     struct spawninfo **children;
     size_t num_children;
