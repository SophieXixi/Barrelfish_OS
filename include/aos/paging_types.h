/**
 * \file
 * \brief PMAP Implementaiton for AOS
 */

/*
 * Copyright (c) 2019 ETH Zurich.
 * Copyright (c) 2022 The University of British Columbia.
 * All rights reserved.
 *
 * This file is distributed under the terms in the attached LICENSE file.
 * If you do not find this file, copies can be found by writing to:
 * ETH Zurich D-INFK, Universitaetstr. 6, CH-8092 Zurich. Attn: Systems Group.
 */

#ifndef PAGING_TYPES_H_
#define PAGING_TYPES_H_ 1

#include <aos/solution.h>

#define VADDR_OFFSET ((lvaddr_t)512UL*1024*1024*1024) // 1GB
#define VREGION_FLAGS_READ       0x01 // Reading allowed
#define VREGION_FLAGS_WRITE      0x02 // Writing allowed
#define VREGION_FLAGS_EXECUTE    0x04 // Execute allowed
#define VREGION_FLAGS_NOCACHE    0x08 // Caching disabled
#define VREGION_FLAGS_MPB        0x10 // Message passing buffer
#define VREGION_FLAGS_GUARD      0x20 // Guard page
#define VREGION_FLAGS_LARGE_PAGE 0x40 // Large page mapping
#define VREGION_FLAGS_MASK       0x7f // Mask of all individual VREGION_FLAGS

#define VREGION_FLAGS_READ_WRITE \
    (VREGION_FLAGS_READ | VREGION_FLAGS_WRITE)
#define VREGION_FLAGS_READ_EXECUTE \
    (VREGION_FLAGS_READ | VREGION_FLAGS_EXECUTE)
#define VREGION_FLAGS_READ_WRITE_NOCACHE \
    (VREGION_FLAGS_READ | VREGION_FLAGS_WRITE | VREGION_FLAGS_NOCACHE)
#define VREGION_FLAGS_READ_WRITE_MPB \
    (VREGION_FLAGS_READ | VREGION_FLAGS_WRITE | VREGION_FLAGS_MPB)



typedef int paging_flags_t;




/// struct to store the paging state of a process' virtual address space.
struct paging_state {
    /// slot allocator to be used for this paging state
    struct slot_allocator *slot_alloc;
<<<<<<< HEAD
    lvaddr_t page_table[1024];
    lvaddr_t current_vaddr;
    lvaddr_t start_vaddr;
    
    struct slab_allocator slab_allocator;
=======
    lvaddr_t page_table[32];
    struct capref mappings[32];
    size_t map_count;
    /// addresses starting from `current_vaddr` are free
    size_t curr_addr;
    struct capref l1_pagetable;
    size_t l1_slot;
    struct capref l2_pagetable;
    size_t l2_slot;
    struct capref l3_pagetable;
    size_t l3_slot;

>>>>>>> dd5b00d1

    /// virtual address from which to allocate from.
    /// TODO(M2): replace me with proper region management
<<<<<<< HEAD
  
=======
>>>>>>> dd5b00d1
};


#endif  /// PAGING_TYPES_H_<|MERGE_RESOLUTION|>--- conflicted
+++ resolved
@@ -42,19 +42,10 @@
 typedef int paging_flags_t;
 
 
-
-
 /// struct to store the paging state of a process' virtual address space.
 struct paging_state {
     /// slot allocator to be used for this paging state
     struct slot_allocator *slot_alloc;
-<<<<<<< HEAD
-    lvaddr_t page_table[1024];
-    lvaddr_t current_vaddr;
-    lvaddr_t start_vaddr;
-    
-    struct slab_allocator slab_allocator;
-=======
     lvaddr_t page_table[32];
     struct capref mappings[32];
     size_t map_count;
@@ -67,14 +58,9 @@
     struct capref l3_pagetable;
     size_t l3_slot;
 
->>>>>>> dd5b00d1
 
     /// virtual address from which to allocate from.
     /// TODO(M2): replace me with proper region management
-<<<<<<< HEAD
-  
-=======
->>>>>>> dd5b00d1
 };
 
 
