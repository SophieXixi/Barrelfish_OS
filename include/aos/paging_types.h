--- conflicted
+++ resolved
@@ -65,51 +65,22 @@
     struct capref cap;
     struct capref self;
     size_t offset;
-<<<<<<< HEAD
     size_t numBytes;
     struct page_table * children[NUM_PT_SLOTS];
-=======
-    struct capref cap;
->>>>>>> 6e6c9d22
 };
-
-
-struct vmm {
-    lvaddr_t start_addr;   
-    size_t size;           
-    bool used;             
-    struct vmm *next;      
-    struct vmm *prev;      
-};
-
-struct vmm_list {
-    struct vmm *head;     
-};
-
-
 
 /// struct to store the paging state of a process' virtual address space.
 struct paging_state {
     /// slot allocator to be used for this paging state
     struct slot_allocator *slot_alloc;
-    struct vmm_list *vmm_list;
+    lvaddr_t start_vaddr;
+    lvaddr_t current_vaddr;
     struct slab_allocator slab_allocator;
-<<<<<<< HEAD
     struct page_table * root;
     struct paging_region *region_list;
     struct thread_mutex paging_mutex;
     struct thread_mutex heap_mutex;
 
-=======
-    
-    struct page_table *pageTable;
-
-
-    struct capref root;
-    struct capref L1;
-    struct capref L2;
-    struct capref L3;
->>>>>>> 6e6c9d22
     /// virtual address from which to allocate from.
     /// TODO(M2): replace me with proper region management
 };
