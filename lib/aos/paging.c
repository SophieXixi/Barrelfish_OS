/**
 * \file
 * \brief AOS paging helpers.
 */

/*
 * Copyright (c) 2012, 2013, 2016, ETH Zurich.
 * Copyright (c) 2022, The University of British Columbia.
 * All rights reserved.
 *
 * This file is distributed under the terms in the attached LICENSE file.
 * If you do not find this file, copies can be found by writing to:
 * ETH Zurich D-INFK, Universitaetstr. 6, CH-8092 Zurich. Attn: Systems Group.
 */

#include <aos/aos.h>
#include <aos/paging.h>
#include <aos/except.h>
#include <aos/slab.h>
#include "threads_priv.h"

#include <stdio.h>
#include <string.h>


static struct paging_state current;

/**
 * @brief allocates a new page table for the given paging state with the given type
 *
 * @param[in]  st    paging state to allocate the page table for (required for slot allcator)
 * @param[in]  type  the type of the page table to create
 * @param[out] ret   returns the capref to the newly allocated page table
 *
 * @returns error value indicating success or failure
 *   - @retval SYS_ERR_OK if the allocation was successfull
 *   - @retval LIB_ERR_SLOT_ALLOC if there couldn't be a slot allocated for the new page table
 *   - @retval LIB_ERR_VNODE_CREATE if the page table couldn't be created
 */
static errval_t pt_alloc(struct paging_state *st, enum objtype type, struct capref *ret)
{
    errval_t err;

    assert(type == ObjType_VNode_AARCH64_l0 || type == ObjType_VNode_AARCH64_l1
           || type == ObjType_VNode_AARCH64_l2 || type == ObjType_VNode_AARCH64_l3);

    // try to get a slot from the slot allocator to hold the new page table
    err = st->slot_alloc->alloc(st->slot_alloc, ret);
    if (err_is_fail(err)) {
        return err_push(err, LIB_ERR_SLOT_ALLOC);
    }


    // create the vnode in the supplied slot
    err = vnode_create(*ret, type);
    if (err_is_fail(err)) {
        return err_push(err, LIB_ERR_VNODE_CREATE);
    }

    return SYS_ERR_OK;
}

__attribute__((unused)) static errval_t pt_alloc_l1(struct paging_state *st, struct capref *ret)
{
    return pt_alloc(st, ObjType_VNode_AARCH64_l1, ret);
}

__attribute__((unused)) static errval_t pt_alloc_l2(struct paging_state *st, struct capref *ret)
{
    return pt_alloc(st, ObjType_VNode_AARCH64_l2, ret);
}

__attribute__((unused)) static errval_t pt_alloc_l3(struct paging_state *st, struct capref *ret)
{
    return pt_alloc(st, ObjType_VNode_AARCH64_l3, ret);
}


/**
 * @brief Initializes the paging state struct for the current process.
 *
 * @param[in] st           The paging state to be initialized.
 * @param[in] start_vaddr  Starting virtual address to be managed.
 * @param[in] root         Capability for the root-level page table.
 * @param[in] ca           Slot allocator instance to be used.
 *
 * @return SYS_ERR_OK on success, or LIB_ERR_* on failure.
 */
errval_t paging_init_state(struct paging_state *st, lvaddr_t start_vaddr, struct capref root,
                           struct slot_allocator *ca)
{
    // Log function entry
    printf("Invoking paging_init_state\n");
    printf("Parameters: start_vaddr = %p, root = %p\n", (void*)start_vaddr, (void*)&root);

    errval_t err;

    // Step 1: Initialize basic paging state
    printf("Step 1: Initializing basic paging state\n");
    st->current_vaddr = start_vaddr;
    st->start_vaddr = start_vaddr;
    st->slot_alloc = ca;

    // Step 2: Initialize slab allocator for page table structures
    printf("Step 2: Initializing slab allocator\n");
    static char initial_slab_buffer[100 * 20480];
    slab_init(&st->slab_allocator, sizeof(struct page_table), NULL);
    slab_grow(&st->slab_allocator, initial_slab_buffer, sizeof(initial_slab_buffer));
    printf("Slab allocator initialized with a buffer of size %zu\n", sizeof(initial_slab_buffer));

    // Step 3: Set the root page table
    st->root = root;

    // Step 4: Map the L1 page table
    printf("Step 4: Mapping L1 page table\n");
    struct capref mapping;
    err = st->slot_alloc->alloc(st->slot_alloc, &mapping);
    if (err_is_fail(err)) {
        return err_push(err, LIB_ERR_SLOT_ALLOC);
    }
    pt_alloc(st, ObjType_VNode_AARCH64_l1, &st->L1); // Creates the VNode for the L1 table

    // VMSAv8_64_L0_INDEX(st->current_vaddr): index in the L0 page table where the L1 page table should be mapped
    // VREGION_FLAGS_READ_WRITE: Permission
    err = vnode_map(st->root, st->L1, VMSAv8_64_L0_INDEX(st->current_vaddr), VREGION_FLAGS_READ_WRITE, 0, 1, mapping);
    if (err_is_fail(err)) {
        printf("Error: Failed to map L1 page table: %s\n", err_getstring(err));
        return -1;
    }

    // Step 5: Map the L2 page table
    printf("Step 5: Mapping L2 page table\n");
    struct capref mapping2;
    err = st->slot_alloc->alloc(st->slot_alloc, &mapping2);
    if (err_is_fail(err)) {
        return err_push(err, LIB_ERR_SLOT_ALLOC);
    }
    pt_alloc(st, ObjType_VNode_AARCH64_l2, &st->L2);
    err = vnode_map(st->L1, st->L2, VMSAv8_64_L1_INDEX(st->current_vaddr), VREGION_FLAGS_READ_WRITE, 0, 1, mapping2);
    if (err_is_fail(err)) {
        printf("Error: Failed to map L2 page table: %s\n", err_getstring(err));
        return -1;
    }

<<<<<<< HEAD
    // Step 6: Map the L3 page table
    printf("Step 6: Mapping L3 page table\n");
    struct capref mapping3;
    err = st->slot_alloc->alloc(st->slot_alloc, &mapping3);
    if (err_is_fail(err)) {
        return err_push(err, LIB_ERR_SLOT_ALLOC);
    }
    pt_alloc(st, ObjType_VNode_AARCH64_l3, &st->L3);
    err = vnode_map(st->L2, st->L3, VMSAv8_64_L2_INDEX(st->current_vaddr), VREGION_FLAGS_READ_WRITE, 0, 1, mapping3);
    if (err_is_fail(err)) {
        printf("Error: Failed to map L3 page table: %s\n", err_getstring(err));
        return -1;
=======
void pf_handler(enum exception_type type, int subtype, void *addr, arch_registers_state_t *regs)
{ 
    (void)subtype; 
    (void)regs;
    if (type == EXCEPT_PAGEFAULT) {
        printf("Page fault occurred at address: %p\n", addr);
        page_fault_handler(addr);  
    } else {
        USER_PANIC(": unhandled exception (type %d) on %p\n", type, addr);
>>>>>>> f1f0ffff
    }

    // Final Step: Print completion message
    printf("Paging initialization completed successfully\n");

    return SYS_ERR_OK;
}


/**
 * @brief This function initializes the paging for this domain
 *
 * Note: The function is called once before main.
 */
errval_t paging_init(void)
{
    printf("Invoke the function paging_init\n");

    // TODO (M1): Call paging_init_state for &current

    // TODO (M2): initialize self-paging handler
    // TIP: use thread_set_exception_handler() to setup a page fault handler
    // TIP: Think about the fact that later on, you'll have to make sure that
    // you can handle page faults in any thread of a domain.
    // TIP: it might be a good idea to call paging_init_state() from here to
    // avoid code duplication.

    /**
    (uint64_t)1)<<46: starting virtual address for the domain's memory space
    Lower part of the virtual address space -> kernel operations, higher part for user-space
    processes We here map the the upper part of the virtual address space
    */
    paging_init_state(&current, ((uint64_t)1) << 46, cap_vroot, get_default_slot_allocator());
    set_current_paging_state(&current);

    return SYS_ERR_OK;
}


/**
 * @brief frees up the resources allocate in the foreign paging state
 *
 * @param[in] st   the foreign paging state to be freed
 *
 * @return SYS_ERR_OK on success, or LIB_ERR_* on failure
 *
 * Note: this function will free up the resources of *the current* paging state
 * that were used to construct the foreign paging state. There should be no effect
 * on the paging state of the foreign process.
 */
errval_t paging_free_state_foreign(struct paging_state *st)
{
    (void)st;
    // TODO: implement me
    return SYS_ERR_OK;
}


/**
 * @brief Initializes the paging functionality for the calling thread
 *
 * @param[in] t   the tread to initialize the paging state for.
 *
 * This function prepares the thread to handing its own page faults
 */
errval_t paging_init_onthread(struct thread *t)
{
    // make compiler happy about unused parameters
    (void)t;

    // TODO (M2):
    //   - setup exception handler for thread `t'.
    return LIB_ERR_NOT_IMPLEMENTED;
}


/**
 * @brief Find a free region of virtual address space that is large enough to accomodate a
 *        buffer of size 'bytes'.
 *
 * @param[in]  st          A pointer to the paging state to allocate from
 * @param[out] buf         Returns the free virtual address that was found.
 * @param[in]  bytes       The requested (minimum) size of the region to allocate
 * @param[in]  alignment   The address needs to be a multiple of 'alignment'.
 *
 * @return Either SYS_ERR_OK if no error occured or an error indicating what went wrong otherwise.
 */
errval_t paging_alloc(struct paging_state *st, void **buf, size_t bytes, size_t alignment)
{
    /**
     * TODO(M1):
     *    - use a linear allocation scheme. (think about what allocation sizes are valid)
     *
     * TODO(M2): Implement this function
     *   - Find a region of free virtual address space that is large enough to
     *     accomodate a buffer of size `bytes`.
     */
<<<<<<< HEAD
    // calculate the required page
=======
    
    printf("Invoke the paging_alloc function\n");
    size_t aligned_bytes = ROUND_UP(bytes, alignment);

    // Try to find a suitable free region
    struct paging_region *prev = NULL;
    struct paging_region *freeList = st->free_list;
    while (freeList != NULL) {
        if (freeList->region_size >= aligned_bytes) { // Found a suitable region
            *buf = (void *)freeList->base_addr;

            // Adjust the free list entry
            if (freeList->region_size == aligned_bytes) {
                // Exact match, remove the current region from the list
                if (prev == NULL) {
                    st->free_list = freeList->next;
                } else {
                    prev->next = freeList->next;
                }
                slab_free(&st->slab_allocator, freeList);
            } else {
                // Partial allocation, update the base address and size
                freeList->base_addr += aligned_bytes;
                freeList->region_size -= aligned_bytes;
            }
            return SYS_ERR_OK;
        }
        prev = freeList;
        freeList = freeList->next;
    }


    genvaddr_t vaddr = st->current_vaddr;
>>>>>>> f1f0ffff

    lvaddr_t aligned_addr;
    
    struct vmm *curr = st->vmm_list->head;
    
    while (curr != NULL) {
        // Check if the current node has free space and is large enough for allocation
        if (!curr->used && curr->size >= bytes) {
            // Calculate the aligned start address
            aligned_addr = (curr->start_addr + alignment - 1) & ~(alignment - 1);

            // Ensure that the aligned address fits within the current node's space
            if ((aligned_addr + bytes) <= (curr->start_addr + curr->size)) {
                
                // Step 2: Split the current node
                size_t remaining_space = curr->size - (aligned_addr - curr->start_addr + bytes);

                // Create a new node for the remaining free space if needed
                if (remaining_space > 0) {
                    struct vmm *new_node = malloc(sizeof(struct vmm));
                    new_node->start_addr = aligned_addr + bytes;
                    new_node->size = remaining_space;
                    new_node->used = false;
                    new_node->next = curr->next;
                    new_node->prev = curr;


                    // Update the current node to reflect the allocated space
                    curr->next = new_node;
                    curr->size = aligned_addr - curr->start_addr + bytes;
                }

                // Mark the current node as used and store the address
                curr->used = true;
                *buf = (void *)aligned_addr;

                // Return the success code
                return SYS_ERR_OK;
            }
        }

        // Move to the next region
        curr = curr->next;
    }

    // If no space found, return an error
    return SYS_ERR_OK;
}



size_t adjust_alignment(size_t pages)
{
    size_t align = 1;
    if (pages == 1) {
        return 1;
    } else {
        size_t rest = 0;
        while (pages >= 2) {
            rest  = pages % 2;
            pages = pages / 2;
            align = align * 2;
        }
        if (rest == 1) {
            align = align * 2;
        }
    }
    return align;
}


/**
 * @brief maps a frame at a free virtual address region and returns its address
 * mapping a physical memory frame (represented by frame) into a virtual address space
 * @param[in]  st      paging state of the address space to create the mapping in
 * @param[out] buf     returns the virtual address of the mapped frame
 * @param[in]  bytes   the amount of bytes to be mapped
 * @param[in]  frame   frame capability of backing memory to be mapped
 * @param[in]  offset  offset into the frame capability to be mapped
 * @param[in]  flags   mapping flags
 *
 * @return SYS_ERR_OK on sucecss, LIB_ERR_* on failure.
 */
errval_t paging_map_frame_attr_offset(struct paging_state *st, void **buf, size_t bytes,
                                      struct capref frame, size_t offset, int flags)
{
        printf("Invoke the paging_map_frame_attr_offset\n");

    // Check if the size is aligned with the base page size
    if (bytes % BASE_PAGE_SIZE != 0) {
        printf("Error: bytes = %zu is not aligned with BASE_PAGE_SIZE = %zu\n", bytes, BASE_PAGE_SIZE);
        return MM_ERR_BAD_ALIGNMENT;
    }

    // Step 1: Find or allocate a free virtual address range
    errval_t err = paging_alloc(st, buf, bytes, BASE_PAGE_SIZE);  // Allocate free virtual address space
    if (err_is_fail(err)) {
        printf("Error: Failed to allocate virtual address range\n");
        return err;
    }

    lvaddr_t vaddr = (lvaddr_t)*buf;  // The starting virtual address of the allocated range
    printf("Allocated virtual address range starting at %p\n", (void*)vaddr);

    // TODO: Add hashmap lookup logic to check if each level page table exists.
    // If not, create the page table and update the hashmap.

    // Repeat this process for L2 and L3 page tables.
    // Ensure all required page tables for the specified virtual address range are created.

    // Step 3: Map the frame at the free virtual address using vnode_map
    printf("Mapping frame at virtual address %p\n", (void*)vaddr);
    err = vnode_map(st->L3, frame, VMSAv8_64_L3_INDEX(vaddr), flags, offset, 1, st->root);
    if (err_is_fail(err)) {
        printf("Error: vnode_map failed (virtual address = %p)\n", (void*)vaddr);
        return err_push(err, LIB_ERR_VNODE_MAP);
    }
    printf("Frame successfully mapped at virtual address %p\n", (void*)vaddr);

    // Step 4: Update internal state
    *buf = (void*)vaddr;  // Return the base virtual address of the mapped frame
    st->current_vaddr += bytes;  // Update current_vaddr for next allocation

    printf("Returning base virtual address %p\n", *buf);
    printf("Updated current_vaddr to %p\n", (void*)st->current_vaddr);
    printf("Exiting paging_map_frame_attr_offset successfully\n");

    return SYS_ERR_OK;

    // TODO(M1):
    //  - decide on which virtual address to map the frame at
    //  - map the frame assuming all mappings will fit into one leaf page table (L3)  (fail otherwise)
    //  - return the virtual address of the created mapping
    //
    // TODO(M2):
    // - General case: you will need to handle mappings spanning multiple leaf page tables.
    // - Find and allocate free region of virtual address space of at least bytes in size.
    // - Map the user provided frame at the free virtual address
    // - return the virtual address in the buf parameter
<<<<<<< HEAD
    
    printf("Invoke the paging_map_frame_attr_offset\n");

    // Check if the size is aligned with the base page size
    if (bytes % BASE_PAGE_SIZE != 0) {
        printf("Error: bytes = %zu is not aligned with BASE_PAGE_SIZE = %zu\n", bytes, BASE_PAGE_SIZE);
        return MM_ERR_BAD_ALIGNMENT;
=======
    //
    // Hint:
    //  - think about what mapping configurations are actually possible

    paging_alloc(st, buf, bytes, BASE_PAGE_SIZE);
    
    // This eager allocation works
    genvaddr_t vaddr = (genvaddr_t)*buf;
    errval_t err = paging_map_fixed_attr_offset(st, vaddr, frame, bytes, offset, flags);
    if (err_is_fail(err)) {
        printf("vnode_map failed: %s\n", err_getstring(err));
        return -1;
    }

    return SYS_ERR_OK;
}

errval_t allocate_new_pagetable(struct paging_state * st, capaddr_t slot, 
                  uint64_t offset, uint64_t pte_ct, enum objtype type, struct page_table * parent) {
    errval_t err;

    debug_printf("invoke alloctae_new_pagetable\n");
    slab_refill_check(&(st->slab_allocator));

    // Allocate a new page table using the slab allocato
    parent->children[slot] = (struct page_table*)slab_alloc(&(st->slab_allocator));
    if (parent->children[slot] == NULL) {
        USER_PANIC("didn't allocate slab successsfully\n");
>>>>>>> f1f0ffff
    }

    // Allocate a slot for the mapping (where the frame is placed in the page table)
    struct capref mapping;
    printf("Allocating slot for mapping\n");
    errval_t err = st->slot_alloc->alloc(st->slot_alloc, &(mapping));
    if (err_is_fail(err)) {
<<<<<<< HEAD
        printf("Error: Slot allocation failed\n");
=======
>>>>>>> f1f0ffff
        return err_push(err, LIB_ERR_SLOT_ALLOC);
    }
    printf("Slot allocated successfully\n");

    // Map the frame at the found virtual address using vnode_map
    printf("Mapping frame at virtual address %p\n", (void*)st->current_vaddr);
    err = vnode_map(st->L3, frame, VMSAv8_64_L3_INDEX(st->current_vaddr), flags, offset, 1, mapping);
    if (err_is_fail(err)) {
        printf("Error: vnode_map failed (virtual address = %p)\n", (void*)st->current_vaddr);
        return err_push(err, LIB_ERR_VNODE_MAP);
    }
    printf("Frame successfully mapped at virtual address %p\n", (void*)st->current_vaddr);

<<<<<<< HEAD
    // Return the base virtual address of the mapped frame
    *buf = (void*)st->current_vaddr;
    printf("Returning base virtual address %p\n", *buf);

    // Update the current virtual address for the next allocation
    st->current_vaddr += bytes;
    printf("Updated current_vaddr to %p\n", (void*)st->current_vaddr);
=======
    // Initialize the newly allocated page table
    for (int i = 0; i < NUM_PT_SLOTS; i++) {
        parent->children[slot]->children[i] = NULL;
    }
>>>>>>> f1f0ffff

    printf("Exiting paging_map_frame_attr_offset successfully\n");
    return SYS_ERR_OK;
}

// return the start address of target vaddr (start addr of the corresponding base page)
lvaddr_t adjust_vaddr(lvaddr_t vaddr)
{
    if (vaddr % BASE_PAGE_SIZE != 0) {
        return vaddr - vaddr % BASE_PAGE_SIZE;
    } else {
        return vaddr;
    }
}

// return the corresponding size needed for a whole number of base pages
size_t adjust_size(size_t bytes)
{
    if (bytes % BASE_PAGE_SIZE != 0) {
        return BASE_PAGE_SIZE * (bytes / BASE_PAGE_SIZE + 1);
    } else {
        return bytes / BASE_PAGE_SIZE;
    }
}

/**
 * @brief maps a frame at a user-provided virtual address region
 *
 * @param[in] st      paging state of the address space to create the mapping in
 * @param[in] vaddr   provided virtual address to map the frame at
 * @param[in] frame   frame capability of backing memory to be mapped
 * @param[in] bytes   the amount of bytes to be mapped
 * @param[in] offset  offset into the frame capability to be mapped
 * @param[in] flags   mapping flags
 *
 * @return SYS_ERR_OK on success, LIB_ERR_* on failure
 *
 * The region at which the frame is requested to be mapped must be free (i.e., hasn't been
 * allocated), otherwise the mapping request shoud fail.
 */
errval_t paging_map_fixed_attr_offset(struct paging_state *st, lvaddr_t vaddr, struct capref frame,
                                      size_t bytes, size_t offset, int flags)
{
<<<<<<< HEAD
    (void)st;
    (void)vaddr;
    (void)frame;
    (void)bytes;
    (void)offset;
    (void)flags;
    // make compiler happy about unused parameters
    printf("Invoke the paging_map_fixed_attr_offset\n");
    // step 1: check the availability of the vaddr
    // bool content;
    // // content = st->meta_pt->pgtb_entry[VMSAv8_64_L0_INDEX()]
    // // step 2: map the frame
    // printf("Allocating slot for mapping\n");
    // struct capref mapping;
    // errval_t err = st->slot_alloc->alloc(st->slot_alloc, &(mapping));
    // if (err_is_fail(err)) {
    //     printf("Error: Slot allocation failed\n");
    //     return err_push(err, LIB_ERR_SLOT_ALLOC);
    // }
    // printf("Slot allocated successfully\n");
    // // Map the frame at the found virtual address using vnode_map
    // printf("Mapping frame at virtual address %p\n", target_vaddr);
    // err = vnode_map(st->L3, frame, VMSAv8_64_L3_INDEX(vaddr), flags, offset, 1, mapping);
    // if (err_is_fail(err)) {
    //     printf("Error: vnode_map failed (virtual address = %p)\n", vaddr);
    //     return err_push(err, LIB_ERR_VNODE_MAP);
    // }
    // printf("Frame successfully mapped at virtual address %p\n", vaddr);
=======
    errval_t result;
    int pages_mapped;

    // Determine the total number of pages to map based on the provided bytes
    int total_pages = ROUND_UP(bytes, BASE_PAGE_SIZE) / BASE_PAGE_SIZE;
    int remaining_pages = total_pages;
    lvaddr_t original_vaddr = vaddr;

    // Perform the mapping in chunks that fit within an L3 page table
    while (remaining_pages > 0) {
        // Calculate page table indices for the current virtual address
        int l0_idx = VMSAv8_64_L0_INDEX(vaddr);
        int l1_idx = VMSAv8_64_L1_INDEX(vaddr);
        int l2_idx = VMSAv8_64_L2_INDEX(vaddr);
        int l3_idx = VMSAv8_64_L3_INDEX(vaddr);

        // Allocate and initialize a new L1 page table if necessary
        if (st->root->children[l0_idx] == NULL) {
            result = allocate_new_pagetable(st, l0_idx, 0, 1, ObjType_VNode_AARCH64_l1, st->root);
            // result = pt_alloc_l1();
            if (err_is_fail(result)) {
                printf("Error allocating L1 pagetable: %s\n", err_getstring(result));
                return result;
            }
        }

        // Allocate and initialize a new L2 page table if necessary
        if (st->root->children[l0_idx]->children[l1_idx] == NULL) {
            result = allocate_new_pagetable(st, l1_idx, 0, 1, ObjType_VNode_AARCH64_l2, 
                                            st->root->children[l0_idx]);
            if (err_is_fail(result)) {
                printf("Error allocating L2 pagetable: %s\n", err_getstring(result));
                return result;
            }
        }

        // Allocate and initialize a new L3 page table if necessary
        if (st->root->children[l0_idx]->children[l1_idx]->children[l2_idx] == NULL) {
            result = allocate_new_pagetable(st, l2_idx, 0, 1, ObjType_VNode_AARCH64_l3, 
                                            st->root->children[l0_idx]->children[l1_idx]);
            if (err_is_fail(result)) {
                printf("Error allocating L3 pagetable: %s\n", err_getstring(result));
                return result;
            }
        }

        struct capref map_slot;

        //Allocates a slot in which the mapping will be stored.
        result = st->slot_alloc->alloc(st->slot_alloc, &map_slot);
        if (err_is_fail(result)) {
            return err_push(result, LIB_ERR_SLOT_ALLOC);
        }

        // Map the maximum number of pages that can fit into the L3 page table
        pages_mapped = MIN((int)(NUM_PT_SLOTS - l3_idx), remaining_pages);
        result = vnode_map(st->root->children[l0_idx]->children[l1_idx]->children[l2_idx]->self, 
                           frame, l3_idx, flags, offset + (BASE_PAGE_SIZE * (total_pages - remaining_pages)), 
                           pages_mapped, map_slot);
        if (err_is_fail(result)) {
            printf("vnode_map failed during leaf node mapping: %s\n", err_getstring(result));
            return result;
        }

        // Mark remaining slots in this L3 page table as unused
        vaddr += BASE_PAGE_SIZE;
        for (int j = VMSAv8_64_L3_INDEX(vaddr); j < NUM_PT_SLOTS; j++) {
            st->root->children[l0_idx]->children[l1_idx]->children[l2_idx]->children[l3_idx] = (void*)1;
            vaddr += BASE_PAGE_SIZE;
        }

        // Update the remaining pages count
        remaining_pages -= pages_mapped;
        printf("after mapping vaddr: %p\n", vaddr);

        printf("Addin the mapped region to the mapped_list\n");

        // Bookkeeping: Add the mapped region to the mapped_list
        struct mapped_region *new_mapped = slab_alloc(&st->slab_allocator);
        if (new_mapped == NULL) {
            return LIB_ERR_SLAB_ALLOC_FAIL;
        }

        // Initialize the mapped_region fields
        new_mapped->base_addr = original_vaddr;
        new_mapped->region_size = bytes;
        new_mapped->flags = flags;
        new_mapped->frame_cap = frame;
        new_mapped->offset = offset;
        new_mapped->next = st->mapped_list; // Insert at the head of the list
        new_mapped->mapping_cap = map_slot;
        st->mapped_list = new_mapped;

        printf("Mapped region [%p - %p] added to mapped_list\n", (void *)original_vaddr, (void *)(original_vaddr + bytes));

        // Check and refill the slab allocator if necessary
        result = slab_refill_check(&(st->slab_allocator));
        if (err_is_fail(result)) {
            printf("Slab allocation error: %s\n", err_getstring(result));
            return LIB_ERR_SLAB_REFILL;
        }
    }

    return SYS_ERR_OK;
}




void page_fault_handler(void *faulting_address)
{
    errval_t err;
    printf("Page fault occurred at address: %p\n", (void*)faulting_address);

    struct paging_state *st = get_current_paging_state();

    // Convert the faulting address to `lvaddr_t`
    lvaddr_t aligned_faulting_address = (lvaddr_t)faulting_address & ~(BASE_PAGE_SIZE - 1); // Align address

    // Find the region where the page fault occurred
    struct paging_region *region = st->region_list;
    while (region != NULL) {
        // Check if the faulting address lies within this region
        if ((genvaddr_t)aligned_faulting_address >= region->base_addr &&
            (genvaddr_t)aligned_faulting_address < region->base_addr + region->region_size) {
            break;
        }
        region = region->next;
    }

    // No region found, handle the error
    if (region == NULL) { 
        USER_PANIC("Page fault occurred at an unmapped region: %p\n", faulting_address);
        return;
    }

    // If the region is not lazily allocated, raise an error
    if (region->type != PAGING_REGION_LAZY) {
        USER_PANIC("Page fault outside lazily allocated region: %p\n", faulting_address);
        return;
    }

    // Proceed with lazy allocation and mapping
    printf("Allocating and mapping frame for lazily allocated region\n");

    struct capref frame;
    err = frame_alloc(&frame, BASE_PAGE_SIZE, NULL); // Allocate a frame
    if (err_is_fail(err)) {
        USER_PANIC("Frame allocation failed: %s\n", err_getstring(err));
        return;
    }

    // Map the frame to the virtual address space
    err = paging_map_fixed_attr_offset(st, aligned_faulting_address, frame, region->region_size, 0, region->flags);
    if (err_is_fail(err)) {
        USER_PANIC("Frame mapping failed: %s\n", err_getstring(err));
        return;
    }

    region->type = PAGING_REGION_MAPPED;
    slab_refill_check(&(st->slab_allocator));
>>>>>>> f1f0ffff

    // TODO(M2):
    //  - General case: you will need to handle mappings spanning multiple leaf page tables.
    //  - Make sure to update your paging state to reflect the newly mapped region
    //  - Map the user provided frame at the provided virtual address
    //
    // Hint:
    //  - think about what mapping configurations are actually possible
    //
    return LIB_ERR_NOT_IMPLEMENTED;
}


<<<<<<< HEAD
=======
/**
 * @brief Adds a region to the free list in the paging state, maintaining the sorted order
 *        by base address and merging adjacent regions if possible.
 *
 * @param[in] st           The paging state to add the region to.
 * @param[in] base_addr    The base address of the region to add.
 * @param[in] region_size  The size of the region to add.
 *
 * @return SYS_ERR_OK on success, or an error indicating failure.
 */
errval_t add_to_free_list(struct paging_state *st, lvaddr_t base_addr, size_t region_size) {
    // Allocate a new region node using the slab allocator
    struct paging_region *new_region = slab_alloc(&st->slab_allocator);
    if (new_region == NULL) {
        return LIB_ERR_SLAB_ALLOC_FAIL;
    }

    // Initialize the new region
    new_region->base_addr = base_addr;
    new_region->region_size = region_size;
    new_region->next = NULL;

    // Insert the new region into the free list, maintaining sorted order by base address
    struct paging_region *prev = NULL;
    struct paging_region *curr = st->free_list;

    while (curr != NULL && curr->base_addr < new_region->base_addr) {
        prev = curr;
        curr = curr->next;
    }

    // Insert the new region between prev and curr
    if (prev == NULL) {
        // Insert at the head of the list
        new_region->next = st->free_list;
        st->free_list = new_region;
    } else {
        prev->next = new_region;
        new_region->next = curr;
    }

    // Merge adjacent regions if possible to reduce fragmentation
    merge_adjacent_regions(st);

    return SYS_ERR_OK;
}


/**
 * @brief Merges adjacent regions in the free list to reduce fragmentation.
 *
 * @param[in] st  The paging state containing the free list.
 */
void merge_adjacent_regions(struct paging_state *st) {
    struct paging_region *curr = st->free_list;

    while (curr != NULL && curr->next != NULL) {
        // Check if the current region is adjacent to the next region
        if (curr->base_addr + curr->region_size == curr->next->base_addr) {
            // Merge the current region with the next one
            curr->region_size += curr->next->region_size;

            // Remove the next region from the list
            struct paging_region *next = curr->next;
            curr->next = next->next;
            slab_free(&st->slab_allocator, next);
        } else {
            curr = curr->next;
        }
    }
}




>>>>>>> f1f0ffff
/**
 * @brief Unmaps the region starting at the supplied pointer.
 *
 * @param[in] st      the paging state to create the mapping in
 * @param[in] region  starting address of the region to unmap
 *
 * @return SYS_ERR_OK on success, or error code indicating the kind of failure
 *
 * The supplied `region` must be the start of a previously mapped frame.
 */
<<<<<<< HEAD
errval_t paging_unmap(struct paging_state *st, const void *region)
{
    // make compiler happy about unused parameters
    (void)st;
    (void)region;
=======
errval_t paging_unmap(struct paging_state *st, const void *region) {
    printf("[paging_unmap] Invoked with region starting at: %p\n", region);

    struct mapped_region *prev = NULL;
    struct mapped_region *curr = st->mapped_list;

    // Step 1: Find the mapped region
    while (curr != NULL) {
        if (curr->base_addr == (genvaddr_t)region) {
            break;
        }
        prev = curr;
        curr = curr->next;
    }

    if (curr == NULL) {
        printf("[paging_unmap] Error: Region not found for address: %p\n", region);
        return LIB_ERR_VSPACE_VREGION_NOT_FOUND;
    }

    // Step 2: Unmap using the stored mapping capability
    errval_t err = vnode_unmap(st->root->children[VMSAv8_64_L0_INDEX(curr->base_addr)]
                               ->children[VMSAv8_64_L1_INDEX(curr->base_addr)]
                               ->children[VMSAv8_64_L2_INDEX(curr->base_addr)]->self, 
                               curr->mapping_cap);
    if (err_is_fail(err)) {
        printf("[paging_unmap] Error: Failed to unmap vnode: %s\n", err_getstring(err));
        return err_push(err, LIB_ERR_VNODE_UNMAP);
    }

    // Step 3: Remove the region from the mapped_list
    if (prev == NULL) {
        st->mapped_list = curr->next;
    } else {
        prev->next = curr->next;
    }

    // Free the mapped_region structure
    slab_free(&st->slab_allocator, curr);
    printf("[paging_unmap] Freed mapped_region structure for address: %p\n", (void *)region);

    // Add the unmapped region back to the free list
    add_to_free_list(st, curr->base_addr, curr->region_size);
>>>>>>> f1f0ffff

    // TODO(M2):
    //  - implemet unmapping of a previously mapped region
    return LIB_ERR_NOT_IMPLEMENTED;
}<|MERGE_RESOLUTION|>--- conflicted
+++ resolved
@@ -142,20 +142,13 @@
         return -1;
     }
 
-<<<<<<< HEAD
-    // Step 6: Map the L3 page table
-    printf("Step 6: Mapping L3 page table\n");
-    struct capref mapping3;
-    err = st->slot_alloc->alloc(st->slot_alloc, &mapping3);
-    if (err_is_fail(err)) {
-        return err_push(err, LIB_ERR_SLOT_ALLOC);
-    }
-    pt_alloc(st, ObjType_VNode_AARCH64_l3, &st->L3);
-    err = vnode_map(st->L2, st->L3, VMSAv8_64_L2_INDEX(st->current_vaddr), VREGION_FLAGS_READ_WRITE, 0, 1, mapping3);
-    if (err_is_fail(err)) {
-        printf("Error: Failed to map L3 page table: %s\n", err_getstring(err));
-        return -1;
-=======
+    // Initialize the region list to NULL (no regions initially)
+    st->region_list = NULL;
+
+    return SYS_ERR_OK;  
+    
+}
+
 void pf_handler(enum exception_type type, int subtype, void *addr, arch_registers_state_t *regs)
 { 
     (void)subtype; 
@@ -165,7 +158,12 @@
         page_fault_handler(addr);  
     } else {
         USER_PANIC(": unhandled exception (type %d) on %p\n", type, addr);
->>>>>>> f1f0ffff
+    }
+    pt_alloc(st, ObjType_VNode_AARCH64_l3, &st->L3);
+    err = vnode_map(st->L2, st->L3, VMSAv8_64_L2_INDEX(st->current_vaddr), VREGION_FLAGS_READ_WRITE, 0, 1, mapping3);
+    if (err_is_fail(err)) {
+        printf("Error: Failed to map L3 page table: %s\n", err_getstring(err));
+        return -1;
     }
 
     // Final Step: Print completion message
@@ -263,12 +261,17 @@
      *   - Find a region of free virtual address space that is large enough to
      *     accomodate a buffer of size `bytes`.
      */
-<<<<<<< HEAD
     // calculate the required page
-=======
+
+    lvaddr_t aligned_addr;
     
-    printf("Invoke the paging_alloc function\n");
-    size_t aligned_bytes = ROUND_UP(bytes, alignment);
+    struct vmm *curr = st->vmm_list->head;
+    
+    while (curr != NULL) {
+        // Check if the current node has free space and is large enough for allocation
+        if (!curr->used && curr->size >= bytes) {
+            // Calculate the aligned start address
+            aligned_addr = (curr->start_addr + alignment - 1) & ~(alignment - 1);
 
     // Try to find a suitable free region
     struct paging_region *prev = NULL;
@@ -299,23 +302,6 @@
 
 
     genvaddr_t vaddr = st->current_vaddr;
->>>>>>> f1f0ffff
-
-    lvaddr_t aligned_addr;
-    
-    struct vmm *curr = st->vmm_list->head;
-    
-    while (curr != NULL) {
-        // Check if the current node has free space and is large enough for allocation
-        if (!curr->used && curr->size >= bytes) {
-            // Calculate the aligned start address
-            aligned_addr = (curr->start_addr + alignment - 1) & ~(alignment - 1);
-
-            // Ensure that the aligned address fits within the current node's space
-            if ((aligned_addr + bytes) <= (curr->start_addr + curr->size)) {
-                
-                // Step 2: Split the current node
-                size_t remaining_space = curr->size - (aligned_addr - curr->start_addr + bytes);
 
                 // Create a new node for the remaining free space if needed
                 if (remaining_space > 0) {
@@ -439,7 +425,11 @@
     // - Find and allocate free region of virtual address space of at least bytes in size.
     // - Map the user provided frame at the free virtual address
     // - return the virtual address in the buf parameter
-<<<<<<< HEAD
+    //
+    // Hint:
+    //  - think about what mapping configurations are actually possible
+
+    paging_alloc(st, buf, bytes, BASE_PAGE_SIZE);
     
     printf("Invoke the paging_map_frame_attr_offset\n");
 
@@ -447,19 +437,6 @@
     if (bytes % BASE_PAGE_SIZE != 0) {
         printf("Error: bytes = %zu is not aligned with BASE_PAGE_SIZE = %zu\n", bytes, BASE_PAGE_SIZE);
         return MM_ERR_BAD_ALIGNMENT;
-=======
-    //
-    // Hint:
-    //  - think about what mapping configurations are actually possible
-
-    paging_alloc(st, buf, bytes, BASE_PAGE_SIZE);
-    
-    // This eager allocation works
-    genvaddr_t vaddr = (genvaddr_t)*buf;
-    errval_t err = paging_map_fixed_attr_offset(st, vaddr, frame, bytes, offset, flags);
-    if (err_is_fail(err)) {
-        printf("vnode_map failed: %s\n", err_getstring(err));
-        return -1;
     }
 
     return SYS_ERR_OK;
@@ -476,68 +453,32 @@
     parent->children[slot] = (struct page_table*)slab_alloc(&(st->slab_allocator));
     if (parent->children[slot] == NULL) {
         USER_PANIC("didn't allocate slab successsfully\n");
->>>>>>> f1f0ffff
-    }
-
-    // Allocate a slot for the mapping (where the frame is placed in the page table)
+    }
+}
+
+    slab_refill_check(&(st->slab_allocator));
+    
     struct capref mapping;
-    printf("Allocating slot for mapping\n");
-    errval_t err = st->slot_alloc->alloc(st->slot_alloc, &(mapping));
-    if (err_is_fail(err)) {
-<<<<<<< HEAD
-        printf("Error: Slot allocation failed\n");
-=======
->>>>>>> f1f0ffff
+    err = st->slot_alloc->alloc(st->slot_alloc, &mapping);
+    if (err_is_fail(err)) {
         return err_push(err, LIB_ERR_SLOT_ALLOC);
     }
-    printf("Slot allocated successfully\n");
-
-    // Map the frame at the found virtual address using vnode_map
-    printf("Mapping frame at virtual address %p\n", (void*)st->current_vaddr);
-    err = vnode_map(st->L3, frame, VMSAv8_64_L3_INDEX(st->current_vaddr), flags, offset, 1, mapping);
-    if (err_is_fail(err)) {
-        printf("Error: vnode_map failed (virtual address = %p)\n", (void*)st->current_vaddr);
-        return err_push(err, LIB_ERR_VNODE_MAP);
-    }
-    printf("Frame successfully mapped at virtual address %p\n", (void*)st->current_vaddr);
-
-<<<<<<< HEAD
-    // Return the base virtual address of the mapped frame
-    *buf = (void*)st->current_vaddr;
-    printf("Returning base virtual address %p\n", *buf);
-
-    // Update the current virtual address for the next allocation
-    st->current_vaddr += bytes;
-    printf("Updated current_vaddr to %p\n", (void*)st->current_vaddr);
-=======
+    pt_alloc(st, type, &(parent->children[slot]->self));
+
+    
+    err = vnode_map(parent->self, parent->children[slot]->self, 
+                    slot, VREGION_FLAGS_READ_WRITE, offset, pte_ct, mapping);
+    if (err_is_fail(err)) {
+        printf("     vnode_map failed mapping: %s\n", err_getstring(err));
+        return -1;
+    }
+
     // Initialize the newly allocated page table
     for (int i = 0; i < NUM_PT_SLOTS; i++) {
         parent->children[slot]->children[i] = NULL;
     }
->>>>>>> f1f0ffff
-
-    printf("Exiting paging_map_frame_attr_offset successfully\n");
-    return SYS_ERR_OK;
-}
-
-// return the start address of target vaddr (start addr of the corresponding base page)
-lvaddr_t adjust_vaddr(lvaddr_t vaddr)
-{
-    if (vaddr % BASE_PAGE_SIZE != 0) {
-        return vaddr - vaddr % BASE_PAGE_SIZE;
-    } else {
-        return vaddr;
-    }
-}
-
-// return the corresponding size needed for a whole number of base pages
-size_t adjust_size(size_t bytes)
-{
-    if (bytes % BASE_PAGE_SIZE != 0) {
-        return BASE_PAGE_SIZE * (bytes / BASE_PAGE_SIZE + 1);
-    } else {
-        return bytes / BASE_PAGE_SIZE;
-    }
+
+    return SYS_ERR_OK;
 }
 
 /**
@@ -558,7 +499,6 @@
 errval_t paging_map_fixed_attr_offset(struct paging_state *st, lvaddr_t vaddr, struct capref frame,
                                       size_t bytes, size_t offset, int flags)
 {
-<<<<<<< HEAD
     (void)st;
     (void)vaddr;
     (void)frame;
@@ -587,9 +527,6 @@
     //     return err_push(err, LIB_ERR_VNODE_MAP);
     // }
     // printf("Frame successfully mapped at virtual address %p\n", vaddr);
-=======
-    errval_t result;
-    int pages_mapped;
 
     // Determine the total number of pages to map based on the provided bytes
     int total_pages = ROUND_UP(bytes, BASE_PAGE_SIZE) / BASE_PAGE_SIZE;
@@ -749,22 +686,11 @@
 
     region->type = PAGING_REGION_MAPPED;
     slab_refill_check(&(st->slab_allocator));
->>>>>>> f1f0ffff
-
-    // TODO(M2):
-    //  - General case: you will need to handle mappings spanning multiple leaf page tables.
-    //  - Make sure to update your paging state to reflect the newly mapped region
-    //  - Map the user provided frame at the provided virtual address
-    //
-    // Hint:
-    //  - think about what mapping configurations are actually possible
-    //
-    return LIB_ERR_NOT_IMPLEMENTED;
-}
-
-
-<<<<<<< HEAD
-=======
+
+    printf("Successfully handled page fault for lazy allocation at %p\n", faulting_address);
+}
+
+
 /**
  * @brief Adds a region to the free list in the paging state, maintaining the sorted order
  *        by base address and merging adjacent regions if possible.
@@ -840,7 +766,6 @@
 
 
 
->>>>>>> f1f0ffff
 /**
  * @brief Unmaps the region starting at the supplied pointer.
  *
@@ -851,13 +776,6 @@
  *
  * The supplied `region` must be the start of a previously mapped frame.
  */
-<<<<<<< HEAD
-errval_t paging_unmap(struct paging_state *st, const void *region)
-{
-    // make compiler happy about unused parameters
-    (void)st;
-    (void)region;
-=======
 errval_t paging_unmap(struct paging_state *st, const void *region) {
     printf("[paging_unmap] Invoked with region starting at: %p\n", region);
 
@@ -901,9 +819,6 @@
 
     // Add the unmapped region back to the free list
     add_to_free_list(st, curr->base_addr, curr->region_size);
->>>>>>> f1f0ffff
-
-    // TODO(M2):
-    //  - implemet unmapping of a previously mapped region
-    return LIB_ERR_NOT_IMPLEMENTED;
+
+    return SYS_ERR_OK;
 }