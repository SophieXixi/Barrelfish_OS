--- conflicted
+++ resolved
@@ -366,10 +366,7 @@
     struct capref mapping;
     err = st->slot_alloc->alloc(st->slot_alloc, &mapping);
     if (err_is_fail(err)) {
-<<<<<<< HEAD
-=======
         //DEBUG_PRINTF(err_getstring(err));
->>>>>>> ffa782fa
         return err_push(err, LIB_ERR_SLOT_ALLOC);
     }
     pt_alloc(st, type, &(parent->children[slot]->self));
