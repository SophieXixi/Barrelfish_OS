--- conflicted
+++ resolved
@@ -177,12 +177,8 @@
     grading_printf("#################################################\n");
 
     alloc_one(mm);
-<<<<<<< HEAD
-=======
-   alloc_and_map();
->>>>>>> 7bbd42ea
+    alloc_and_map();
     alloc_many(mm);
-    alloc_and_map();
     free_one(mm);
 
     grading_printf("#################################################\n");
