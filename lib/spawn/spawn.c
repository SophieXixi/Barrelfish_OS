--- conflicted
+++ resolved
@@ -24,8 +24,11 @@
 #include <aos/cspace.h>
 #include <aos/paging.h>
 #include <aos/morecore.h>
-
-
+#include <aos/morecore.h>
+
+
+
+#define HEAP_ALLOC_SIZE (256 << 10)
 
 #define HEAP_ALLOC_SIZE (256 << 10)
 
@@ -108,14 +111,12 @@
 
     si->child_frame_id = child_frame_id;
     si->mapped_elf = mapped_elf;
-<<<<<<< HEAD
-=======
     si->module = module;
->>>>>>> 5adac0c6
     // - create the elfimg struct from the module
     struct elfimg img;
     elfimg_init_from_module(&img, module);
     printf("Created elf image\n");
+
 
 
     // - Fill in argc/argv from the multiboot command line
@@ -158,15 +159,8 @@
 // static errval_t populate_task_cnode(struct cnoderef task_cnode, struct spawninfo *si);
 static errval_t initialize_child_vspace(struct spawninfo *si);
 
-<<<<<<< HEAD
 static errval_t setup_dispatcher(struct spawninfo *si, domainid_t pid);
 static errval_t setup_args(struct spawninfo *si, int argc, const char *argv[]);
-=======
-static errval_t setup_dispatcher(struct spawninfo *si);
-
-
-
->>>>>>> 5adac0c6
 
 /**
  * @brief constructs a new process from the provided image pointer
@@ -218,10 +212,14 @@
     (void)img;
 
     // Step 4: Load the ELF image into the child's VSpace
-<<<<<<< HEAD
-    elf_load(EM_ARM, allocate_child_frame, (void *) si, si->mapped_elf,
-                   si->child_frame_id.bytes, &si->entry_addr);
-    printf("LOADED THE ELF\n");
+    err = elf_load(EM_AARCH64, allocate_child_frame, si->paging_state, si->mapped_elf,
+                   si->module->mrmod_size, &si->entry_addr);
+    printf("LOADED THE ELF 1");
+    if (err_is_fail(err)) {
+        debug_printf("Failed to load ELF: %s\n", err_getstring(err));
+        return err;
+    }
+    printf("LOADED THE ELF");
 
     // step 5: set up the dispatcher
     setup_dispatcher(si, pid);
@@ -229,28 +227,6 @@
 
     // step 6: setup the environment
     setup_args(si, argc, argv);
-=======
-    err = elf_load(EM_AARCH64, allocate_child_frame, si->paging_state, si->mapped_elf,
-                   si->module->mrmod_size, &si->entry_addr);
-    printf("LOADED THE ELF 1");
-    if (err_is_fail(err)) {
-        debug_printf("Failed to load ELF: %s\n", err_getstring(err));
-        return err;
-    }
-    printf("LOADED THE ELF");
-
-    // Other steps for dispatcher, environment setup, and register setup will follow here
-    // e.g., setup_dispatcher(), setup_environment(), configure_registers()
-    err = setup_dispatcher(si);
-    if (err_is_fail(err)) {
-        debug_printf("Failed to setup DISPATCHER: %s\n", err_getstring(err));
-        return err;
-    }
-    printf("SETUP DISPATCHER DONE");
-
-
-    
->>>>>>> 5adac0c6
 
     
     return LIB_ERR_NOT_IMPLEMENTED;
@@ -279,24 +255,31 @@
     struct capref l1_cap;
     // Step 1: Create the L1 CNode for the child’s CSpace
     errval_t err = cnode_create_l1(&l1_cap, &si->l1_cnode);
+    struct capref l1_cap;
+    // Step 1: Create the L1 CNode for the child’s CSpace
+    errval_t err = cnode_create_l1(&l1_cap, &si->l1_cnode);
     if (err_is_fail(err)) {
         debug_printf("Error creating L1 CNode %s\n", err_getstring(err));
+        debug_printf("Error creating L1 CNode %s\n", err_getstring(err));
         return err;
     }
     printf("Created L1 CNode\n");
-<<<<<<< HEAD
-
-
-=======
-
-
->>>>>>> 5adac0c6
+
+
+    
+    // Step 3: Create and link L2 CNodes in the child’s CSpace
+    printf("Created L1 CNode\n");
+
+
     
     // Step 3: Create and link L2 CNodes in the child’s CSpace
     for (size_t i = 0; i < ROOTCN_SLOTS_USER; ++i) {
         // Create an L2 CNode in the parent CSpace but to be used by the child
         err = cnode_create_foreign_l2(l1_cap, i, &si->l2_cnodes[i]);
+        // Create an L2 CNode in the parent CSpace but to be used by the child
+        err = cnode_create_foreign_l2(l1_cap, i, &si->l2_cnodes[i]);
         if (err_is_fail(err)) {
+            debug_printf("Error creating foreign L2 CNode: %s\n", err_getstring(err));
             debug_printf("Error creating foreign L2 CNode: %s\n", err_getstring(err));
             return err;
         }
@@ -307,7 +290,6 @@
     si->l1_cap.cnode = si->l2_cnodes[ROOTCN_SLOT_TASKCN];
     si->l1_cap.slot = TASKCN_SLOT_ROOTCN;
     cap_copy(si->l1_cap, l1_cap);
-<<<<<<< HEAD
 
     // Step 4: Create the dispatcher cap for the child
     struct capref dispatcher_cap;
@@ -368,68 +350,6 @@
     //     debug_printf("Failed to copy SELFEP to child: %s\n", err_getstring(err));
     //     return err;
     // }
-=======
-
-    // Step 4: Create the dispatcher cap for the child
-    struct capref dispatcher_cap;
-    err = slot_alloc(&dispatcher_cap);
-    if (err_is_fail(err)) {
-        debug_printf("Failed to allocate slot for dispatcher: %s\n", err_getstring(err));
-        return err;
-    }
-    err = dispatcher_create(dispatcher_cap);
-    if (err_is_fail(err)) {
-        debug_printf("Failed to create dispatcher: %s\n", err_getstring(err));
-        return err;
-    }
-    si->dispatcher_cap.cnode = si->l2_cnodes[ROOTCN_SLOT_TASKCN];
-    si->dispatcher_cap.slot = TASKCN_SLOT_DISPATCHER;
-
-    // Step 5: Copy necessary capabilities to child’s TASKCN_SLOTs
-    err = cap_copy(si->dispatcher_cap, dispatcher_cap);
-    if (err_is_fail(err)) {
-        debug_printf("Failed to copy dispatcher cap to child: %s\n", err_getstring(err));
-        return err;
-    }
-
-    struct capref dispframe;
-    err = frame_alloc(&dispframe, BASE_PAGE_SIZE, NULL);
-    if (err_is_fail(err)) {
-        debug_printf("Failed to allocate DISPFRAME: %s\n", err_getstring(err));
-        return err;
-    }
-    si->dispatcher_frame_cap = (struct capref){
-        .cnode = si->l2_cnodes[ROOTCN_SLOT_TASKCN],
-        .slot = TASKCN_SLOT_DISPFRAME
-    };
-    err = cap_copy(si->dispatcher_frame_cap, dispframe);
-    if (err_is_fail(err)) {
-        debug_printf("Failed to copy DISPFRAME to child: %s\n", err_getstring(err));
-        return err;
-    }
-
-    // Step 6: Create SELFEP and copy to child
-    struct capref self_ep;
-    err = slot_alloc(&self_ep);
-    if (err_is_fail(err)) {
-        debug_printf("Failed to allocate slot for SELFEP: %s\n", err_getstring(err));
-        return err;
-    }
-    err = cap_retype(self_ep, si->dispatcher_cap, 0, ObjType_EndPointLMP, 0);
-    if (err_is_fail(err)) {
-        debug_printf("Failed to create SELFEP: %s\n", err_getstring(err));
-        return err;
-    }
-    si->selfep_cap = (struct capref){
-        .cnode = si->l2_cnodes[ROOTCN_SLOT_TASKCN],
-        .slot = TASKCN_SLOT_SELFEP
-    };
-    err = cap_copy(si->selfep_cap, self_ep);
-    if (err_is_fail(err)) {
-        debug_printf("Failed to copy SELFEP to child: %s\n", err_getstring(err));
-        return err;
-    }
->>>>>>> 5adac0c6
 
     // Step 7: Allocate ARGSPAGE and copy to child
     struct capref argspage;
@@ -466,27 +386,39 @@
     }
 
     printf("CSPACE setup for child completed.\n");
+    printf("CSPACE setup for child completed.\n");
     return SYS_ERR_OK;
 }
 
 // Step 3: Initialize the child's VSpace
 static errval_t initialize_child_vspace(struct spawninfo *si)
+{   
+    (void)si;
 {   
     (void)si;
     errval_t err;
     //     // Step 1: Create the child’s L0 page table in its VSpace
     struct capref l0_pagetable_cap;
     err = slot_alloc(&l0_pagetable_cap);  // Allocate a slot in the parent CSpace
+    //     // Step 1: Create the child’s L0 page table in its VSpace
+    struct capref l0_pagetable_cap;
+    err = slot_alloc(&l0_pagetable_cap);  // Allocate a slot in the parent CSpace
     if (err_is_fail(err)) {
         debug_printf("Failed to allocate slot for L0 page table: %s\n", err_getstring(err));
-        return err;
-    }
+        debug_printf("Failed to allocate slot for L0 page table: %s\n", err_getstring(err));
+        return err;
+    }
+    err = vnode_create(l0_pagetable_cap, ObjType_VNode_AARCH64_l0);
     err = vnode_create(l0_pagetable_cap, ObjType_VNode_AARCH64_l0);
 
     // // Create the L0 VNode in the child's CSpace
     si->childl0_pagetable.cnode = si->l2_cnodes[ROOTCN_SLOT_PAGECN];  // Set child’s L0 location
     si->childl0_pagetable.slot = PAGECN_SLOT_VROOT;  // Assign first slot for L0 table
-    if (err_is_fail(err)) {
+    // // Create the L0 VNode in the child's CSpace
+    si->childl0_pagetable.cnode = si->l2_cnodes[ROOTCN_SLOT_PAGECN];  // Set child’s L0 location
+    si->childl0_pagetable.slot = PAGECN_SLOT_VROOT;  // Assign first slot for L0 table
+    if (err_is_fail(err)) {
+        debug_printf("Failed to create L0 VNode for child: %s\n", err_getstring(err));
         debug_printf("Failed to create L0 VNode for child: %s\n", err_getstring(err));
         return err;
     }
@@ -495,16 +427,30 @@
     printf("L0 page table created in child's CSpace\n");
     debug_printf("Root slot child: %s\n", si->childl0_pagetable.slot);
 
+    printf("before init state root slot: Cnode=%d, Slot=%llu\n", si->childl0_pagetable.cnode, si->childl0_pagetable.slot);
+    cap_copy(si->childl0_pagetable, l0_pagetable_cap);
+    printf("L0 page table created in child's CSpace\n");
+    debug_printf("Root slot child: %s\n", si->childl0_pagetable.slot);
+
 
     // // Step 2: Initialize child paging state
     struct paging_state child_paging_state;
     printf("before init state root slot: Cnode=%d, Slot=%llu\n", si->childl0_pagetable.cnode, si->childl0_pagetable.slot);
     err = paging_init_state_foreign(&child_paging_state, VADDR_OFFSET, si->childl0_pagetable, get_default_slot_allocator());
+    // // Step 2: Initialize child paging state
+    struct paging_state child_paging_state;
+    printf("before init state root slot: Cnode=%d, Slot=%llu\n", si->childl0_pagetable.cnode, si->childl0_pagetable.slot);
+    err = paging_init_state_foreign(&child_paging_state, VADDR_OFFSET, si->childl0_pagetable, get_default_slot_allocator());
     if (err_is_fail(err)) {
         debug_printf("Failed to initialize child paging state: %s\n", err_getstring(err));
         free(&child_paging_state);
-        return err;
-    }
+        debug_printf("Failed to initialize child paging state: %s\n", err_getstring(err));
+        free(&child_paging_state);
+        return err;
+    }
+    si->paging_state = &child_paging_state;  // Save to spawninfo
+    printf("Child paging state initialized successfully\n");
+
     si->paging_state = &child_paging_state;  // Save to spawninfo
     printf("Child paging state initialized successfully\n");
 
@@ -518,13 +464,21 @@
     (void)state;
     (void)base;
     (void)flags;
-
+// allocate function for elf
+errval_t allocate_child_frame(void *state, genvaddr_t base, size_t size, uint32_t flags, void **ret) {
+    errval_t err;
+    (void)state;
+    (void)base;
+    (void)flags;
+
+    // Step 1: Calculate offset and adjust base and size for page alignment
     // Step 1: Calculate offset and adjust base and size for page alignment
     size_t offset = BASE_PAGE_OFFSET(base);
     base -= offset;
     size = ROUND_UP(size + offset, BASE_PAGE_SIZE);
 
     // Step 2: Allocate a frame for the required size
+    // Step 2: Allocate a frame for the required size
     struct capref frame;
     size_t allocated_size;
     err = frame_alloc(&frame, size, &allocated_size);
@@ -532,7 +486,6 @@
         debug_printf("Failed to allocate frame: %s\n", err_getstring(err));
         return err;
     }
-<<<<<<< HEAD
 
     // // Step 3: Map the frame at the specified fixed address in the child’s address space
     err = paging_map_fixed_attr(state, base, frame, size, flags);
@@ -546,33 +499,43 @@
     err = paging_map_frame(get_current_paging_state(), ret, size, frame);
     printf("Mapped frame in parent's address space at address: %p\n", *ret);
 
-=======
-
-    // // Step 3: Map the frame at the specified fixed address in the child’s address space
-    err = paging_map_fixed_attr(state, base, frame, size, flags);
-    if (err_is_fail(err)) {
-        debug_printf("Failed to map frame at fixed address in child's address space: %s\n", err_getstring(err));
-        return err;
-    }
-    printf("Mapped frame in child's virtual address space at fixed address: 0x%lx\n", base);
-
-    // Step 4: Use morecore_alloc to allocate memory in the parent’s address space for ELF loading
-    err = paging_map_frame(get_current_paging_state(), ret, size, frame);
-    printf("Mapped frame in parent's address space at address: %p\n", *ret);
-
->>>>>>> 5adac0c6
     // Step 5: Adjust `ret` by `offset` so that it points to the correct location
     // Debug information
     printf("Mapped address in parent (ret): %p\n", *ret);
     printf("Offset (alignment difference): %lu\n", offset);
     printf("size of what we just mapped: %p\n", size);
 
+    size_t allocated_size;
+    err = frame_alloc(&frame, size, &allocated_size);
+    if (err_is_fail(err)) {
+        debug_printf("Failed to allocate frame: %s\n", err_getstring(err));
+        return err;
+    }
+
+    // // Step 3: Map the frame at the specified fixed address in the child’s address space
+    err = paging_map_fixed_attr(state, base, frame, size, flags);
+    if (err_is_fail(err)) {
+        debug_printf("Failed to map frame at fixed address in child's address space: %s\n", err_getstring(err));
+        return err;
+    }
+    printf("Mapped frame in child's virtual address space at fixed address: 0x%lx\n", base);
+
+    // Step 4: Use morecore_alloc to allocate memory in the parent’s address space for ELF loading
+    err = paging_map_frame(get_current_paging_state(), ret, size, frame);
+    printf("Mapped frame in parent's address space at address: %p\n", *ret);
+
+    // Step 5: Adjust `ret` by `offset` so that it points to the correct location
+    // Debug information
+    printf("Mapped address in parent (ret): %p\n", *ret);
+    printf("Offset (alignment difference): %lu\n", offset);
+    printf("size of what we just mapped: %p\n", size);
+
 
     return SYS_ERR_OK;
 }
 
 
-<<<<<<< HEAD
+
 // // setup dispatcher function
 // static errval_t setup_dispatcher(struct spawninfo *si)
 // {
@@ -671,124 +634,6 @@
 //     printf("Dispatcher setup completed successfully.\n");
 //     return SYS_ERR_OK;
 // }
-=======
-// setup dispatcher function
-static errval_t setup_dispatcher(struct spawninfo *si)
-{
-    errval_t err;
-
-    // Allocate slot for dispatcher capability
-    err = slot_alloc(&si->dispatcher_cap);
-    printf("Slot allocated for dispatcher capability.\n");
-    if (err_is_fail(err)) {
-        debug_printf("Failed to allocate slot for dispatcher capability: %s\n", err_getstring(err));
-        return err;
-    }
-
-    err = dispatcher_create(si->dispatcher_cap);
-    printf("Dispatcher created.\n");
-    if (err_is_fail(err)) {
-        debug_printf("Failed to create dispatcher: %s\n", err_getstring(err));
-        return err;
-    }
-
-    // Allocate and retype endpoint
-    struct capref dispatcher_endpoint;
-    err = slot_alloc(&dispatcher_endpoint);
-    printf("Slot allocated for endpoint.\n");
-    if (err_is_fail(err)) {
-        debug_printf("Failed to allocate slot for endpoint: %s\n", err_getstring(err));
-        return err;
-    }
-
-    err = cap_retype(dispatcher_endpoint, si->dispatcher_cap, 0, ObjType_EndPointLMP, 0);
-    printf("Endpoint retyped.\n");
-    if (err_is_fail(err)) {
-        debug_printf("Failed to retype endpoint: %s\n", err_getstring(err));
-        return err;
-    }
-
-    // Create dispatcher frame capability
-    size_t retsize;
-    err = frame_alloc(&si->dispatcher_frame_cap, DISPATCHER_FRAME_SIZE, &retsize);
-    printf("Dispatcher frame capability created.\n");
-    if (err_is_fail(err)) {
-        debug_printf("Failed to allocate dispatcher frame: %s\n", err_getstring(err));
-        return err;
-    }
-
-    // Copy capabilities to child space
-    struct capref dispatcher_child = {
-        .cnode = si->l2_cnodes[ROOTCN_SLOT_TASKCN],
-        .slot = TASKCN_SLOT_DISPATCHER
-    };
-    cap_copy(dispatcher_child, si->dispatcher_cap);
-    printf("Dispatcher capability copied to child space.\n");
-
-    struct capref selfep = {
-        .cnode = si->l2_cnodes[ROOTCN_SLOT_TASKCN],
-        .slot = TASKCN_SLOT_SELFEP
-    };
-    cap_copy(selfep, dispatcher_endpoint);
-    printf("Self endpoint copied to child space.\n");
-
-    // struct capref dispatcher_frame_child = {
-    //     .cnode = si->l2_cnodes[ROOTCN_SLOT_TASKCN],
-    //     .slot = TASKCN_SLOT_DISPFRAME  
-    // };
-    // cap_copy(dispatcher_frame_child, si->dispatcher_frame_cap);
-    printf("Dispatcher frame copied to child space.\n");
-
-    // Map dispatcher into child VSpace
-    void* vaddr_child;
-    err = paging_map_frame(si->paging_state, &vaddr_child, DISPATCHER_FRAME_SIZE, si->dispatcher_frame_cap);
-    printf("Dispatcher mapped into child space.\n");
-    if (err_is_fail(err)) {
-        debug_printf("Failed to map dispatcher frame to child space: %s\n", err_getstring(err));
-        return err;
-    }
-
-
-    // Map dispatcher into parent space
-    void* parent_vaddr_for_dispatch;
-    err = paging_map_frame(get_current_paging_state(), &parent_vaddr_for_dispatch, DISPATCHER_FRAME_SIZE, si->dispatcher_frame_cap);
-    printf("Dispatcher mapped into parent space.\n");
-    if (err_is_fail(err)) {
-        debug_printf("Failed to map dispatcher frame to parent space: %s\n", err_getstring(err));
-        return err;
-    }
-
-    si->dispatcher_handle = (dispatcher_handle_t) parent_vaddr_for_dispatch;
-
-
-    // Initialize dispatcher fields
-    struct dispatcher_shared_generic *disp = get_dispatcher_shared_generic(si->dispatcher_handle);
-    struct dispatcher_generic *disp_gen = get_dispatcher_generic(si->dispatcher_handle);
-
-    disp_gen->core_id = si->core_id;
-    disp_gen->domain_id = si->core_id;
-    disp->udisp = (lvaddr_t) vaddr_child;
-    disp->disabled = 1;
-    strncpy(disp->name, "ABDEL DEBUGGING DISPATCHER", DISP_NAME_LEN);
-    printf("Dispatcher fields initialized.\n");
-
-    // Get .got section for setting registers
-    struct Elf64_Shdr* got_shdr = elf64_find_section_header_name(si->mapped_elf, si->child_frame_id.bytes, ".got");
-    if (!got_shdr) {
-        debug_printf("Failed to find .got section\n");
-        return SPAWN_ERR_LOAD;
-    }
-    lvaddr_t got_addr = got_shdr->sh_addr;
-    printf("GOT section found at address: 0x%lx\n", got_addr);
-
-    // Set the registers including the GOT base
-    armv8_set_registers(si->dispatcher_handle, si->entry_addr, got_addr);
-    printf("Dispatcher registers set with entry: 0x%lx and GOT base: 0x%lx\n", si->entry_addr, got_addr);
-
-    printf("Dispatcher setup completed successfully.\n");
-    return SYS_ERR_OK;
-}
->>>>>>> 5adac0c6
 
 
 static errval_t setup_dispatcher(struct spawninfo *si, domainid_t pid)
