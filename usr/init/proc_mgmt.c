/*
 * Copyright (c) 2022 The University of British Columbia
 * All rights reserved.
 *
 * This file is distributed under the terms in the attached LICENSE file.
 * If you do not find this file, copies can be found by writing to:
 * ETH Zurich D-INFK, Universitaetstrasse 6, CH-8092 Zurich. Attn: Systems Group.
 */

/**
 * @file
 * @brief Interface for managing processes
 *
 * This file contains the process manager. It has basically the same interface as the
 * process manager client (see include/proc_mgmt/proc_mgmt.h). And a few additional functions
 */

#include <ctype.h>
#include <string.h>
#include <stdlib.h>

#include <aos/aos.h>
#include <spawn/spawn.h>
#include <spawn/multiboot.h>
#include <spawn/elfimg.h>
#include <spawn/argv.h>

#include "proc_mgmt.h"


extern struct bootinfo *bi;
extern coreid_t         my_core_id;
struct process_manager *proc_manager;





/*
 * ------------------------------------------------------------------------------------------------
 * Utility Functions
 * ------------------------------------------------------------------------------------------------
 */

__attribute__((__used__)) static void spawn_info_to_proc_status(struct spawninfo   *si,
                                                                struct proc_status *status)
{
    status->core      = my_core_id;
    status->pid       = si->pid;
    status->exit_code = 0;
    strncpy(status->cmdline, si->cmdline, sizeof(status->cmdline));
    switch (si->state) {
    case SPAWN_STATE_SPAWNING:
        status->state = PROC_STATE_SPAWNING;
        break;
    case SPAWN_STATE_READY:
        status->state = PROC_STATE_SPAWNING;
        break;
    case SPAWN_STATE_RUNNING:
        status->state = PROC_STATE_RUNNING;
        break;
    case SPAWN_STATE_SUSPENDED:
        status->state = PROC_STATE_PAUSED;
        break;
    case SPAWN_STATE_KILLED:
        status->state     = PROC_STATE_KILLED;
        status->exit_code = -1;
        break;
    case SPAWN_STATE_TERMINATED:
        status->state     = PROC_STATE_EXITED;
        status->exit_code = si->exitcode;
        break;
    default:
        status->state = PROC_STATE_UNKNOWN;
    }
}

void initialize_process_manager(struct process_manager ** pm);
struct process_node * allocate_process_node(struct process_manager *manager);

struct process_node * allocate_process_node(struct process_manager *manager) {
    printf("get in allocate pm node\n");
    if (manager->head == NULL) {
        printf("get in allocate_process_node when head null\n");
        manager->head = malloc(sizeof(struct process_node));
        manager->head->si = malloc(sizeof(struct spawninfo));
        manager->head->next = NULL;
        manager->head->processes = malloc(sizeof(struct proc_status));
        printf("getting out allocate_process_node when head null\n");
        return manager->head;
    } else {
         printf("head is not null\n");
        struct process_node * curr = manager->head;
        while(curr->next!=NULL) {
            curr = curr->next;
        }
        curr->next = malloc(sizeof(struct process_node));
        curr->next->si = malloc(sizeof(struct spawninfo));
        curr->next->next = NULL;
        curr->next->processes = malloc(sizeof(struct proc_status));
        return curr->next;

    }
}

void initialize_process_manager(struct process_manager ** pm) {
    if (*pm == NULL) {
        *pm = malloc(sizeof(struct process_manager));
    if (*pm == NULL) {
        printf("Failed to allocate memory for process manager\n");
        return; // Handle memory allocation failure if needed
    }

    (*pm)->next_pid = 0;
    (*pm)->num_processes = 0;
    (*pm)->head = NULL;

    printf("Initialization successful\n");
    } else {
        printf("shouldn't init\n");
    }
    
}


/*
 * ------------------------------------------------------------------------------------------------
 * Spawning a new process
 * ------------------------------------------------------------------------------------------------
 */


/**
 * @brief spawns a new process with the given arguments and capabilities on the given core.
 *
 * @param[in]  argc  the number of arguments expected in the argv array
 * @param[in]  argv  array of null-terminated strings containing the arguments
 * @param[in]  capc  the number of capabilities to pass to the new process
 * @param[in]  capv  array of capabilitiies to pass to the child
 * @param[in]  core  id of the core to spawn the program on
 * @param[out] pid   returned program id (PID) of the spawned process
 *
 * @return SYS_ERR_OK on success, SPAWN_ERR_* on failure
 *
 * Note: concatenating all values of argv into a single string should yield the
 * command line of the process to be spawned.
 */
errval_t proc_mgmt_spawn_with_caps(int argc, const char *argv[], int capc, struct capref capv[],
                                   coreid_t core, domainid_t *pid)
{
    // make compiler happy about unused parameters
    (void)argc;
    (void)argv;
    (void)capc;
    (void)capv;
    (void)core;
    (void)pid;

    // TODO:
    //  - find the image
    //  - allocate a PID
    //  - use the spawn library to construct a new process
    //  - start the new process
    //  - keep track of the spawned process
    //
    // Note: With multicore support, you many need to send a message to the other core
    errval_t err;
    initialize_process_manager(&proc_manager);
    *pid =  allocate_pid(proc_manager);
    struct process_node *pro_node=  allocate_process_node(proc_manager);
    printf("successful allocate pro_node\n");
    pro_node->processes->core = core;
    pro_node->processes->pid = *pid;
    pro_node->processes->state = PROC_STATE_SPAWNING;
    pro_node->processes->exit_code = 0;
     printf("allocate new PID in spawn with caps%u\n", *pid);

    pro_node->si->binary_name = malloc(strlen((char*)argv[0]) + 1);
    pro_node->name = malloc(strlen((char*)argv[0]) + 1);

    strcpy(pro_node->si->binary_name, (char*) argv[0]);

    
    struct mem_region* module = multiboot_find_module(bi, argv[0]);
    if (module == NULL) {
        debug_printf("multiboot_find_module failed to find %s\n", argv[0]);
        return SPAWN_ERR_FIND_MODULE;
    }

    struct capref child_frame = {
        .cnode = cnode_module,
        .slot = module->mrmod_slot,
    };
    // - Map multiboot module in your address space
    struct frame_identity child_frame_id;
    err = frame_identify(child_frame, &child_frame_id);
    if (err_is_fail(err)) {
        USER_PANIC("spawn_load_with_caps err\n");
    }
    lvaddr_t mapped_elf;
    err = paging_map_frame(get_current_paging_state(), (void**)&mapped_elf,
                           module->mrmod_size, child_frame);
    
    if (err_is_fail(err)) {
        USER_PANIC("spawn_load_with_caps err\n");
    }

    pro_node->si->module = module;
    pro_node->si->child_frame_id = child_frame_id;
    pro_node->si->mapped_elf = mapped_elf;
    pro_node->si->pid = *pid;

    struct elfimg img;
    elfimg_init_from_module(&img, module);

    err = spawn_load_with_caps(pro_node->si, &img, argc, argv, capc, capv, *pid);
    if (err_is_fail(err)) {
        USER_PANIC("spawn_load_with_caps err\n");
    }
    pro_node->si->state =  SPAWN_STATE_READY;

    err = spawn_start(pro_node->si);
    if (err_is_fail(err)) {
        USER_PANIC("spawn_load_with_caps err in spawn_start: %s\n", err_getstring(err));
    }

    

    return SYS_ERR_OK;

    
}

/**
 * @brief function to allocate a unique PID for each process
 */
domainid_t allocate_pid(struct process_manager *manager) {
    
    if (manager->next_pid == 0) {
        // Avoid returning 0 as a PID, which may represent an invalid state
        manager->next_pid++;
    }
    return manager->next_pid++;
}



/**
 * @brief spawns a new process with the given commandline arguments on the given core
 *
 * @param[in]  cmdline  commandline of the programm to be spawned
 * @param[in]  core     id of the core to spawn the program on
 * @param[out] pid      returned program id (PID) of the spawned process
 *
 * @return SYS_ERR_OK on success, SPAWN_ERR_* on failure
 *
 * Note: this function should replace the default commandline arguments the program.
 */
errval_t proc_mgmt_spawn_with_cmdline(const char *cmdline, coreid_t core, domainid_t *pid) {
    (void)core;

    // Initialize `spawninfo` structure
    //struct spawninfo si;
    printf("si initialized");


    // Call spawn_load_with_bootinfo to load the process
    printf("Calling spawn_load_with_bootinfo for PID %u\n", *pid);
<<<<<<< HEAD
    // si.core_id = my_core_id;
    initialize_process_manager(&proc_manager);
    *pid =  allocate_pid(proc_manager);
    struct process_node *pro_node=  allocate_process_node(proc_manager);
    printf("successful allocate pro_node\n");
    pro_node->processes->core = core;
    pro_node->processes->pid = *pid;
    pro_node->processes->state = PROC_STATE_SPAWNING;
    pro_node->processes->exit_code = 0;
    pro_node->name = cmdline;

    
    printf("allocate new PID in spawn with cmdline%u\n", *pid);
    errval_t err = spawn_load_with_bootinfo(pro_node->si, bi, cmdline,*pid);
=======
    errval_t err = spawn_load_with_bootinfo(&si, bi, cmdline, *pid);
>>>>>>> 95dc67df
    if (err_is_fail(err)) {
        debug_printf("Error loading process: %s\n", err_getstring(err));
        return err;
    }
    printf("Process loaded successfully for PID %u\n", *pid);
    si.state = SPAWN_STATE_READY;

    err = spawn_start(&si);

    pro_node->si->state = SPAWN_STATE_READY;
    err = spawn_start(pro_node->si);
    if (err_is_fail(err)) {
        debug_printf("Error Starting process: %s\n", err_getstring(err));
        return err;
    }
    printf("Process running successfully for PID %u\n", *pid);

    // Optional: Update proc_manager with the new process
    // Ensure memory for `processes` array is allocated or reallocated
    // and add `&si` to `proc_manager->processes`

    //  - find the image
    //  - allocate a PID
    //  - use the spawn library to construct a new process
    //  - start the new process
    //  - keep track of the spawned process


    return SYS_ERR_OK;
}




/**
 * @brief spawns a new process with the default arguments on the given core
 *
 * @param[in]  path  string containing the path to the binary to be spawned
 * @param[in]  core  id of the core to spawn the program on
 * @param[out] pid   returned program id (PID) of the spawned process
 *
 * @return SYS_ERR_OK on success, SPAWN_ERR_* on failure
 *
 * Note: this function should spawn the program with the default arguments as
 *       listed in the menu.lst file.
 */
errval_t proc_mgmt_spawn_program(const char *path, coreid_t core, domainid_t *pid)
{
<<<<<<< HEAD
    (void) core;
    // Initialize `spawninfo` structure
    //struct spawninfo si;

    printf("si initialized");
    struct mem_region *module = multiboot_find_module(bi, path);
    const char *cmdline = multiboot_module_opts(module);


    // Call spawn_load_with_bootinfo to load the process
    printf("Calling spawn_load_with_bootinfo for PID %u\n", *pid);
    // si.core_id = my_core_id;
    initialize_process_manager(&proc_manager);
    *pid =  allocate_pid(proc_manager);
    struct process_node *pro_node=  allocate_process_node(proc_manager);
    pro_node->processes->core = core;
    pro_node->processes->pid = *pid;
    pro_node->processes->state = PROC_STATE_SPAWNING;
    pro_node->processes->exit_code = 0;
    pro_node->name = cmdline;


    errval_t err = spawn_load_with_bootinfo(pro_node->si, bi, cmdline, *pid);
    if (err_is_fail(err)) {
        debug_printf("Error loading process: %s\n", err_getstring(err));
        return err;
    }
    printf("Process loaded successfully for PID %u\n", *pid);
    

    pro_node->si->state = SPAWN_STATE_READY;
    err = spawn_start(pro_node->si);
    if (err_is_fail(err)) {
        debug_printf("Error Starting process: %s\n", err_getstring(err));
        return err;
    }
    printf("Process running successfully for PID %u\n", *pid);


    // Optional: Update proc_manager with the new process
    // Ensure memory for `processes` array is allocated or reallocated
    // and add `&si` to `proc_manager->processes`

=======
    (void)core;

    // Initialize `spawninfo` structure
    struct spawninfo si;
    printf("si initialized");
   
    // Call spawn_load_with_bootinfo to load the process
    printf("Calling spawn_load_with_bootinfo for PID %u\n", *pid);
    errval_t err = spawn_load_with_bootinfo(&si, bi, path, *pid);
    if (err_is_fail(err)) {
        debug_printf("Error loading process: %s\n", err_getstring(err));
        return err;
    }
    printf("Process loaded successfully for PID %u\n", *pid);


    err = spawn_start(&si);
    if (err_is_fail(err)) {
        debug_printf("Error loading process: %s\n", err_getstring(err));
        return err;
    }
    printf("Process Started successfully for PID %u\n", *pid);

    // Optional: Update proc_manager with the new process
    // Ensure memory for `processes` array is allocated or reallocated
    // and add `&si` to `proc_manager->processes`

>>>>>>> 95dc67df
    //  - find the image
    //  - allocate a PID
    //  - use the spawn library to construct a new process
    //  - start the new process
    //  - keep track of the spawned process


    return SYS_ERR_OK;
}


/*
 * ------------------------------------------------------------------------------------------------
 * Listing of Processes
 * ------------------------------------------------------------------------------------------------
 */


/**
 * @brief obtains the statuses of running processes from the process manager
 *
 * @param[out] ps    array of process status in the system (must be freed by the caller)
 * @param[out] num   the number of processes in teh list
 *
 * @return SYS_ERR_OK on success, SPAWN_ERR_* on failure
 *
 * Note: the caller is responsible for freeing the array of process statuses.
 *       note: you may use the combination of the functions below to implement this one.
 */
errval_t proc_mgmt_ps(struct proc_status **ps, size_t *num)
{
    // make compiler happy about unused parameters
    (void)ps;
    (void)num;

    
    // TODO:
    //  - consult the process table to obtain the status of the processes
    // Ensure the process manager and head of the list are initialized
    if (proc_manager == NULL || proc_manager->head == NULL) {
        printf("Process manager not initialized or no processes in the list\n");
        *ps = NULL;
        *num = 0;
        return SPAWN_ERR_FIND_SPAWNDS;  // Return an error if no processes are found
    }

    // First pass: Count the number of processes in the list
    size_t count = 0;
    struct process_node *current = proc_manager->head;
    while (current != NULL) {
        spawn_info_to_proc_status(current->si, current->processes);
        count++;
        current = current->next;
    }

    // Allocate memory for the array of process statuses
    *ps = malloc(count * sizeof(struct proc_status));
    if (*ps == NULL) {
        printf("Memory allocation for process status array failed\n");
        *num = 0;
        return SPAWN_ERR_FIND_SPAWNDS;
    }

    // Second pass: Populate the array with each process's status
    current = proc_manager->head;
    size_t index = 0;
    while (current != NULL) {

        (*ps)[index].core = current->processes->core;
        (*ps)[index].pid = current->processes->pid;
        (*ps)[index].state = current->processes->state;
        (*ps)[index].exit_code = current->processes->exit_code;
        strncpy((*ps)[index].cmdline, current->processes->cmdline, sizeof((*ps)[index].cmdline));
        index++;
        current = current->next;
    }

    // Set the number of processes
    *num = count;

    return SYS_ERR_OK;  // Indicate success
}


/**
 * @brief obtains the list of running processes from the process manager
 *
 * @param[out] pids  array of process ids in the system (must be freed by the caller)
 * @param[out] num   the number of processes in teh list
 *
 * @return SYS_ERR_OK on success, SPAWN_ERR_* on failure
 *
 * Note: the caller is responsible for freeing the array of process ids.
 */
errval_t proc_mgmt_get_proc_list(domainid_t **pids, size_t *num)
{
    // make compiler happy about unused parameters
    (void)pids;
    (void)num;

    struct process_node *curr = proc_manager->head;
    size_t count = 0;

    if (curr == NULL) {
        return SPAWN_ERR_FIND_SPAWNDS;
    }
    while (curr!= NULL) {
        spawn_info_to_proc_status(curr->si,curr->processes);
        if (curr->processes->state == PROC_STATE_RUNNING) {
            count++;
        }
        curr = curr->next;
    }

     while (curr != NULL) {
        spawn_info_to_proc_status(curr->si, curr->processes);
        if (curr->processes->state == PROC_STATE_RUNNING) {
            count++;
        }
        curr = curr->next;
    }

    // Allocate memory for the list of PIDs
    *pids = malloc(count * sizeof(domainid_t));
    if (*pids == NULL) {
        return SPAWN_ERR_FIND_SPAWNDS; // Return an error if memory allocation fails
    }

    // Reset the iterator and populate the PID list
    curr = proc_manager->head;
    size_t index = 0;
    while (curr != NULL) {
        spawn_info_to_proc_status(curr->si, curr->processes);
        if (curr->processes->state == PROC_STATE_RUNNING) {
            (*pids)[index++] = curr->processes->pid;
        }
        curr = curr->next;
    }

    // Set the number of running processes
    *num = count;

    return SYS_ERR_OK;
    
    // TODO:
    //  - consult the process table to obtain a list of PIDs of the processes in the system

}


/**
 * @brief obtains the PID for a process name
 *
 * @param[in]  name  name of the process to obtain the PID for
 * @param[out] pid   returned program id (PID) of the process
 *
 * @return SYS_ERR_OK on success, SPAWN_ERR_* on failure
 *
 * Note: Names that are an absoute path should match precisely on the full path.
 *       Names that just include the binary name may match all processes with the
 *       same name. If there are multiple matches
 */
errval_t proc_mgmt_get_pid_by_name(const char *name, domainid_t *pid)
{
    // make compiler happy about unused parameters
    (void)name;
    (void)pid;

    // TODO:
    //   - lookup the process with the given name in the process table
    return LIB_ERR_NOT_IMPLEMENTED;
}

/**
 * @brief obtains the status of a process with the given PID
 *
 * @param[in] pid
 * @param[out] status
 *
 * @return SYS_ERR_OK on success, SPAWN_ERR_* on failure
 */
errval_t proc_mgmt_get_status(domainid_t pid, struct proc_status *status)
{
    // Check if proc_manager and the head of the list are initialized
    if (proc_manager == NULL || proc_manager->head == NULL) {
        printf("Process manager not initialized or no processes in the list\n");
        return SPAWN_ERR_FIND_SPAWNDS;  // Return an error if no processes are found
    }

    // Traverse the linked list of processes
    struct process_node *current = proc_manager->head;
    while (current != NULL) {
        // Check if the full command line matches
        spawn_info_to_proc_status(current->si, current->processes);
        if (current->processes->pid == pid) {
            // Process with the given PID found, populate the status struct
            status->core = current->processes->core;
            status->pid = current->processes->pid;
            status->state = current->processes->state;
            status->exit_code = current->processes->exit_code;
            strncpy(status->cmdline, current->processes->cmdline, sizeof(status->cmdline));

            return SYS_ERR_OK;  // Successfully found and populated the status
        }

        current = current->next;
    }

    // Process with the given PID was not found
    printf("Process with PID %u not found\n", pid);
    return SPAWN_ERR_FIND_SPAWNDS;  // Return an error indicating the PID was not found
}


/**
 * @brief obtains the name of a process with the given PID
 *
 * @param[in] did   the PID of the process
 * @param[in] name  buffer to store the name in
 * @param[in] len   length of the name buffer
 *
 * @return SYS_ERR_OK on success, SPAWN_ERR_* on failure
 */
errval_t proc_mgmt_get_name(domainid_t pid, char *name, size_t len)
{
    // make compiler happy about unused parameters
    (void)pid;
    (void)name;
    (void)len;


    // TODO:
    //   - get the name of the process with the given PID
     // Check if the process manager and head of the list are initialized
    if (proc_manager == NULL || proc_manager->head == NULL) {
        printf("Process manager not initialized or no processes in the list\n");
        name = NULL;
        return SYS_ERR_OK;  // Return an error if no processes are found
    }

    // Traverse the linked list of processes
    struct process_node *current = proc_manager->head;
    while (current != NULL) {
        spawn_info_to_proc_status(current->si, current->processes);
        // Check if the PID matches
        if (current->si->pid == pid) {
            // Found the process, copy its name to the buffer
            strncpy(name, current->si->cmdline, len - 1);
            name[len - 1] = '\0';  // Ensure null termination

            return SYS_ERR_OK;  // Successfully found and copied the name
        }
        current = current->next;
    }

    // Process with the given PID was not found
    printf("Process with PID %u not found\n", pid);
    name = NULL;
    return SYS_ERR_OK;
}


/*
 * ------------------------------------------------------------------------------------------------
 * Pausing and Resuming of Processes
 * ------------------------------------------------------------------------------------------------
 */


/**
 * @brief pauses the execution of a process
 *
 * @param[in] pid  the PID of the process to pause
 *
 * @return SYS_ERR_OK on success, SPAWN_ERR_* on failure
 */
errval_t proc_mgmt_suspend(domainid_t pid)
{
    struct process_node *current = proc_manager->head;
    struct process_node *prev = NULL;

    while (current != NULL) {
        if (current->si->pid == pid) {
            // Attempt to suspend the process
            errval_t err = spawn_suspend(current->si);
            if (err_is_fail(err)) {
                USER_PANIC("Failed to SUSPEND process with PID %d: %s\n", pid, err_getstring(err));
                return err;
            }
            
            // Mark the process state as suspended
            current->si->state = SPAWN_STATE_SUSPENDED;
            printf("STATE OF CURRENT: %d\n", current->si->state);
            return SYS_ERR_OK;
        }
        prev = current;
        current = current->next;
    }

    return SPAWN_ERR_DOMAIN_NOTFOUND;  // If PID not found, return an appropriate error
}


/**
 * @brief resumes the execution of a process
 *
 * @param[in] pid  the PID of the process to resume
 *
 * @return SYS_ERR_OK on success, SPAWN_ERR_* on failure
 */
errval_t proc_mgmt_resume(domainid_t pid)
{
    struct process_node *current = proc_manager->head;
    struct process_node *prev = NULL;

    while (current != NULL) {
        if (current->si->pid == pid) {
            // Attempt to suspend the process
            errval_t err = spawn_resume(current->si);
            if (err_is_fail(err)) {
                USER_PANIC("Failed to SUSPEND process with PID %d: %s\n", pid, err_getstring(err));
                return err;
            }
            
            // Mark the process state as suspended
            current->si->state = SPAWN_STATE_RUNNING;
            printf("STATE OF CURRENT: %d\n", current->si->state);
            return SYS_ERR_OK;
        }
        prev = current;
        current = current->next;
    }

    return SPAWN_ERR_DOMAIN_NOTFOUND;  // If PID not found, return an appropriate error
}


/*
 * ------------------------------------------------------------------------------------------------
 * Termination of a Process
 * ------------------------------------------------------------------------------------------------
 */


/**
 * @brief tells the process manager that the calling process terminated with the given status
 *
 * @param[in] status  integer value with the given status
 *
 * @return SYS_ERR_OK on success, SPAWN_ERR_* on failure
 *
 * Note: this function should not be called by the process directly, but from the exit code
 *       when main returns. Moreover, the function should make sure that the process is
 *       no longer scheduled. The status is the return value of main(), or the error value
 *       e.g., page fault or alike.
 */
errval_t proc_mgmt_exit(int status)
{
    // make compiler happy about unused parameters
    (void)status;

    USER_PANIC("should not be called by the process manager\n");
    return SYS_ERR_OK;
}

/**
 * @brief tells the process manager than the process with pid has terminated.
 *
 * @param[in] pid     process identifier of the process to wait for
 * @param[in] status  integer value with the given status
 *
 * @return SYS_ERR_OK on success, SPAWN_ERR_* on failure
 *
 * Note: this means the process has exited gracefully
 */
errval_t proc_mgmt_terminated(domainid_t pid, int status)
{
    // make compiler happy about unused parameters
    (void)pid;
    (void)status;

    USER_PANIC("functionality not implemented\n");
    // TODO:
    //   - find the process with the given PID and trigger the exit procedure
    //   - remove the process from the process table
    //   - clean up the state of the process
    //   - for M4: notify waiting processes
    return LIB_ERR_NOT_IMPLEMENTED;
}


/**
 * @brief waits for a process to have terminated
 *
 * @param[in]  pid     process identifier of the process to wait for
 * @param[out] status  returns the status of the process as set by `proc_mgmt_exit()`
 *
 * @return SYS_ERR_OK on success, SPAWN_ERR_* on failure
 */
errval_t proc_mgmt_wait(domainid_t pid, int *status)
{
    // make compiler happy about unused parameters
    (void)pid;
    (void)status;

    USER_PANIC("should not be called by the process manager\n");
    return SYS_ERR_OK;
}


/**
 * @brief tells the process manager than the process with pid has terminated.
 *
 * @param[in] pid     process identifier of the process to wait for
 * @param[in] status  integer value with the given status
 *
 * @return SYS_ERR_OK on success, SPAWN_ERR_* on failure
 *
 * Note: this means the process has exited gracefully
 */
errval_t proc_mgmt_register_wait(domainid_t pid, enum aos_rpc_transport t, void *chan,
                                 struct waitset *ws)
{

    (void)pid;
    (void)t;
    (void)chan;
    (void)ws;

    USER_PANIC("functionality not implemented\n");
    // TODO:
    //   - find the process with the given PID register the channel for notification
    return LIB_ERR_NOT_IMPLEMENTED;
}

/**
 * @brief terminates the process with the given process id
 *
 * @param[in] pid  process identifier of the process to be killed
 *
 * @return SYS_ERR_OK on success, SPAWN_ERR_* on failure
 */
errval_t proc_mgmt_kill(domainid_t pid)
{
    struct process_node *current = proc_manager->head;
    struct process_node *prev = NULL;

    while (current != NULL) {
        if (current->si->pid == pid) {
            // Attempt to kill the process
            errval_t err = spawn_kill(current->si);
            if (err_is_fail(err)) {
                USER_PANIC("Failed to kill process with PID %d: %s\n", pid, err_getstring(err));
                return err;
            }
            
            // Mark the process state as killed
            current->si->state = SPAWN_STATE_KILLED;
            current->si->exitcode = -1;  // Standard exit code for killed process

            // Remove the node from the linked list
            if (prev == NULL) {
                proc_manager->head = current->next;  // Head is being removed
            } else {
                prev->next = current->next;  // Bypass the current node
            }
            
            // Free the node resources if necessary
            free(current->si);  // Free spawn info if needed
            free(current);      // Free the node itself
            
            // Decrease the count of processes
            proc_manager->num_processes--;
            
            return SYS_ERR_OK;
        }
        prev = current;
        current = current->next;
    }

    return SPAWN_ERR_DOMAIN_NOTFOUND;  // If PID not found, return an appropriate error
}
    // TODO:
    //  - find the process in the process table and kill it
    //   - remove the process from the process table
    //   - clean up the state of the process
    //   - M4: notify its waiting processes




/**
 * @brief terminates all processes that match the given name
 *
 * @param[in] name   null-terminated string of the processes to be terminated
 *
 * @return SYS_ERR_OK on success, SPAWN_ERR_* on failure
 *
 * The all processes that have the given name should be terminated. If the name is
 * an absolute path, then there must be an exact match. If the name only contains the
 * binary name, then any processes with the same binary name should be terminated.
 *
 * Good students may implement regular expression matching for the name.
 */
errval_t proc_mgmt_killall(const char *name)
{
    struct process_node *current = proc_manager->head;
    struct process_node *prev = NULL;
    printf("PROC HEAD name: %s\n", current->si->binary_name);
    bool found = false;


    while (current != NULL) {
        if (strcmp(current->si->binary_name, name) == 0) {
            found = true;
            printf("input name: %s\n", name);
            printf("Current iteration name: %s\n", current->si->binary_name);
            // Attempt to kill the process
            errval_t err = spawn_kill(current->si);
            if (err_is_fail(err)) {
                USER_PANIC("Failed to kill process with NAME %d: %s\n", name, err_getstring(err));
                return err;
            }
            
            // Mark the process state as killed
            current->si->state = SPAWN_STATE_KILLED;
            current->si->exitcode = -1;  // Standard exit code for killed process

            // Remove the node from the linked list
            if (prev == NULL) {
                proc_manager->head = current->next;  // Head is being removed
            } else {
                prev->next = current->next;  // Bypass the current node
            }
            
            // Free the node resources if necessary
            free(current->si);  // Free spawn info if needed
            free(current);      // Free the node itself
            
            // Decrease the count of processes
            proc_manager->num_processes--;
            
        }
        prev = current;
        current = current->next;
    }

return found ? SYS_ERR_OK : SPAWN_ERR_DOMAIN_NOTFOUND;  // If no matching process was found, return an appropriate error
}
    // TODO:
    //  - find all the processs that match the given name
    //  - remove the process from the process table
    //  - clean up the state of the process
    //  - M4: notify its waiting processes
<|MERGE_RESOLUTION|>--- conflicted
+++ resolved
@@ -266,7 +266,6 @@
 
     // Call spawn_load_with_bootinfo to load the process
     printf("Calling spawn_load_with_bootinfo for PID %u\n", *pid);
-<<<<<<< HEAD
     // si.core_id = my_core_id;
     initialize_process_manager(&proc_manager);
     *pid =  allocate_pid(proc_manager);
@@ -281,9 +280,6 @@
     
     printf("allocate new PID in spawn with cmdline%u\n", *pid);
     errval_t err = spawn_load_with_bootinfo(pro_node->si, bi, cmdline,*pid);
-=======
-    errval_t err = spawn_load_with_bootinfo(&si, bi, cmdline, *pid);
->>>>>>> 95dc67df
     if (err_is_fail(err)) {
         debug_printf("Error loading process: %s\n", err_getstring(err));
         return err;
@@ -332,7 +328,6 @@
  */
 errval_t proc_mgmt_spawn_program(const char *path, coreid_t core, domainid_t *pid)
 {
-<<<<<<< HEAD
     (void) core;
     // Initialize `spawninfo` structure
     //struct spawninfo si;
@@ -376,35 +371,6 @@
     // Ensure memory for `processes` array is allocated or reallocated
     // and add `&si` to `proc_manager->processes`
 
-=======
-    (void)core;
-
-    // Initialize `spawninfo` structure
-    struct spawninfo si;
-    printf("si initialized");
-   
-    // Call spawn_load_with_bootinfo to load the process
-    printf("Calling spawn_load_with_bootinfo for PID %u\n", *pid);
-    errval_t err = spawn_load_with_bootinfo(&si, bi, path, *pid);
-    if (err_is_fail(err)) {
-        debug_printf("Error loading process: %s\n", err_getstring(err));
-        return err;
-    }
-    printf("Process loaded successfully for PID %u\n", *pid);
-
-
-    err = spawn_start(&si);
-    if (err_is_fail(err)) {
-        debug_printf("Error loading process: %s\n", err_getstring(err));
-        return err;
-    }
-    printf("Process Started successfully for PID %u\n", *pid);
-
-    // Optional: Update proc_manager with the new process
-    // Ensure memory for `processes` array is allocated or reallocated
-    // and add `&si` to `proc_manager->processes`
-
->>>>>>> 95dc67df
     //  - find the image
     //  - allocate a PID
     //  - use the spawn library to construct a new process
